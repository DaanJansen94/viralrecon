# nf-core/viralrecon: Changelog

The format is based on [Keep a Changelog](https://keepachangelog.com/en/1.0.0/)
and this project adheres to [Semantic Versioning](https://semver.org/spec/v2.0.0.html).

<<<<<<< HEAD
## [Unpublished Version / DEV]
=======
## v2.5dev - [date]
>>>>>>> 54a32252

### Enhancements & fixes

### Parameters

## [[2.4.1](https://github.com/nf-core/viralrecon/releases/tag/2.4.1)] - 2022-03-01

### Enhancements & fixes

* [[#288](https://github.com/nf-core/viralrecon/issues/288)] - `--primer_set_version` only accepts Integers (incompatible with "4.1" Artic primers set)

## [[2.4](https://github.com/nf-core/viralrecon/releases/tag/2.4)] - 2022-02-22

### Enhancements & fixes

* [nf-core/tools#1415](https://github.com/nf-core/tools/issues/1415) - Make `--outdir` a mandatory parameter
* [[#281](https://github.com/nf-core/viralrecon/issues/281)] - Nanopore medaka processing fails with error if model name, not model file, provided
* [[#286](https://github.com/nf-core/viralrecon/issues/286)] - IVAR_VARIANTS silently failing when FAI index is missing

### Parameters

| Old parameter                 | New parameter                         |
|-------------------------------|---------------------------------------|
|                               | `--publish_dir_mode`                  |

> **NB:** Parameter has been **updated** if both old and new parameter information is present.
>
> **NB:** Parameter has been **added** if just the new parameter information is present.
>
> **NB:** Parameter has been **removed** if new parameter information isn't present.

## [[2.3.1](https://github.com/nf-core/viralrecon/releases/tag/2.3.1)] - 2022-02-15

### Enhancements & fixes

* [[#277](https://github.com/nf-core/viralrecon/issues/277)] - Misuse of rstrip in make_variants_long_table.py script

### Software dependencies

| Dependency                    | Old version | New version |
|-------------------------------|-------------|-------------|
| `mosdepth`                    | 0.3.2       | 0.3.3       |
| `pangolin`                    | 3.1.19      | 3.1.20      |

## [[2.3](https://github.com/nf-core/viralrecon/releases/tag/2.3)] - 2022-02-04

### :warning: Major enhancements

* Please see [Major updates in v2.3](https://github.com/nf-core/viralrecon/issues/271) for a more detailed list of changes added in this version.
* When using `--protocol amplicon`, in the previous release, iVar was used for both the variant calling and consensus sequence generation. The pipeline will now perform the variant calling and consensus sequence generation with iVar and BCFTools/BEDTools, respectively.
* Bump minimum Nextflow version from `21.04.0` -> `21.10.3`

### Enhancements & fixes

* Port pipeline to the updated Nextflow DSL2 syntax adopted on nf-core/modules
* Updated pipeline template to [nf-core/tools 2.2](https://github.com/nf-core/tools/releases/tag/2.2)
* [[#209](https://github.com/nf-core/viralrecon/issues/209)] - Check that contig in primer BED and genome fasta match
* [[#218](https://github.com/nf-core/viralrecon/issues/218)] - Support for compressed FastQ files for Nanopore data
* [[#232](https://github.com/nf-core/viralrecon/issues/232)] - Remove duplicate variants called by ARTIC ONT pipeline
* [[#235](https://github.com/nf-core/viralrecon/issues/235)] - Nextclade version bump
* [[#244](https://github.com/nf-core/viralrecon/issues/244)] - Fix BCFtools consensus generation and masking
* [[#245](https://github.com/nf-core/viralrecon/issues/245)] - Mpileup file as output
* [[#246](https://github.com/nf-core/viralrecon/issues/246)] - Option to generate consensus with BCFTools / BEDTools using iVar variants
* [[#247](https://github.com/nf-core/viralrecon/issues/247)] - Add strand-bias filtering option and codon fix in consecutive positions in ivar tsv conversion to vcf
* [[#248](https://github.com/nf-core/viralrecon/issues/248)] - New variants reporting table

### Parameters

| Old parameter                 | New parameter                         |
|-------------------------------|---------------------------------------|
|                               | `--nextclade_dataset`                 |
|                               | `--nextclade_dataset_name`            |
|                               | `--nextclade_dataset_reference`       |
|                               | `--nextclade_dataset_tag`             |
|                               | `--skip_consensus_plots`              |
|                               | `--skip_variants_long_table`          |
|                               | `--consensus_caller`                  |
| `--callers`                   | `--variant_caller`                    |

> **NB:** Parameter has been **updated** if both old and new parameter information is present.
>
> **NB:** Parameter has been **added** if just the new parameter information is present.
>
> **NB:** Parameter has been **removed** if new parameter information isn't present.

### Software dependencies

Note, since the pipeline is now using Nextflow DSL2, each process will be run with its own [Biocontainer](https://biocontainers.pro/#/registry). This means that on occasion it is entirely possible for the pipeline to be using different versions of the same tool. However, the overall software dependency changes compared to the last release have been listed below for reference.

| Dependency                    | Old version | New version |
|-------------------------------|-------------|-------------|
| `bcftools`                    | 1.11        | 1.14        |
| `blast`                       | 2.10.1      | 2.12.0      |
| `bowtie2`                     | 2.4.2       | 2.4.4       |
| `cutadapt`                    | 3.2         | 3.5         |
| `fastp`                       | 0.20.1      | 0.23.2      |
| `kraken2`                     | 2.1.1       | 2.1.2       |
| `minia`                       | 3.2.4       | 3.2.6       |
| `mosdepth`                    | 0.3.1       | 0.3.2       |
| `nanoplot`                    | 1.36.1      | 1.39.0      |
| `nextclade`                   |             | 1.10.2      |
| `pangolin`                    | 3.1.7       | 3.1.19      |
| `picard`                      | 2.23.9      | 2.26.10     |
| `python`                      | 3.8.3       | 3.9.5       |
| `samtools`                    | 1.10        | 1.14        |
| `spades`                      | 3.15.2      | 3.15.3      |
| `tabix`                       | 0.2.6       | 1.11        |
| `vcflib`                      |             | 1.0.2       |

> **NB:** Dependency has been **updated** if both old and new version information is present.
>
> **NB:** Dependency has been **added** if just the new version information is present.
>
> **NB:** Dependency has been **removed** if new version information isn't present.

## [[2.2](https://github.com/nf-core/viralrecon/releases/tag/2.2)] - 2021-07-29

### Enhancements & fixes

* Updated pipeline template to [nf-core/tools 2.1](https://github.com/nf-core/tools/releases/tag/2.1)
* Remove custom content to render Pangolin report in MultiQC as it was officially added as a module in [v1.11](https://github.com/ewels/MultiQC/pull/1458)
* [[#212](https://github.com/nf-core/viralrecon/issues/212)] - Access to `PYCOQC.out` is undefined
* [[#229](https://github.com/nf-core/viralrecon/issues/229)] - ARTIC Guppyplex settings for 1200bp ARTIC primers with Nanopore data

### Software dependencies

Note, since the pipeline is now using Nextflow DSL2, each process will be run with its own [Biocontainer](https://biocontainers.pro/#/registry). This means that on occasion it is entirely possible for the pipeline to be using different versions of the same tool. However, the overall software dependency changes compared to the last release have been listed below for reference.

| Dependency                    | Old version | New version |
|-------------------------------|-------------|-------------|
| `multiqc`                     | 1.10.1      | 1.11        |
| `pangolin`                    | 3.0.5       | 3.1.7       |
| `samtools`                    | 1.10        | 1.12        |

> **NB:** Dependency has been **updated** if both old and new version information is present.
>
> **NB:** Dependency has been **added** if just the new version information is present.
>
> **NB:** Dependency has been **removed** if new version information isn't present.

## [[2.1](https://github.com/nf-core/viralrecon/releases/tag/2.1)] - 2021-06-15

### Enhancements & fixes

* Removed workflow to download data from public databases in favour of using [nf-core/fetchngs](https://nf-co.re/fetchngs)
* Added Pangolin results to MultiQC report
* Added warning to MultiQC report for samples that have no reads after adapter trimming
* Added docs about structure of data required for running Nanopore data
* Added docs about using other primer sets for Illumina data
* Added docs about overwriting default container definitions to use latest versions e.g. Pangolin
* Dashes and spaces in sample names will be converted to underscores to avoid issues when creating the summary metrics
* [[#196](https://github.com/nf-core/viralrecon/issues/196)] - Add mosdepth heatmap to MultiQC report
* [[#197](https://github.com/nf-core/viralrecon/issues/197)] - Output a .tsv comprising the Nextclade and Pangolin results for all samples processed
* [[#198](https://github.com/nf-core/viralrecon/issues/198)] - ASCIIGenome failing during analysis
* [[#201](https://github.com/nf-core/viralrecon/issues/201)] - Conditional include are not expected to work
* [[#204](https://github.com/nf-core/viralrecon/issues/204)] - Memory errors for SNP_EFF step

### Parameters

| Old parameter                 | New parameter                         |
|-------------------------------|---------------------------------------|
| `--public_data_ids`           |                                       |
| `--skip_sra_fastq_download`   |                                       |

> **NB:** Parameter has been **updated** if both old and new parameter information is present.
>
> **NB:** Parameter has been **added** if just the new parameter information is present.
>
> **NB:** Parameter has been **removed** if new parameter information isn't present.

### Software dependencies

Note, since the pipeline is now using Nextflow DSL2, each process will be run with its own [Biocontainer](https://biocontainers.pro/#/registry). This means that on occasion it is entirely possible for the pipeline to be using different versions of the same tool. However, the overall software dependency changes compared to the last release have been listed below for reference.

| Dependency                    | Old version | New version |
|-------------------------------|-------------|-------------|
| `nextclade_js`                | 0.14.2      | 0.14.4      |
| `pangolin`                    | 2.4.2       | 3.0.5       |

> **NB:** Dependency has been **updated** if both old and new version information is present.
>
> **NB:** Dependency has been **added** if just the new version information is present.
>
> **NB:** Dependency has been **removed** if new version information isn't present.

## [[2.0](https://github.com/nf-core/viralrecon/releases/tag/2.0)] - 2021-05-13

### :warning: Major enhancements

* Pipeline has been re-implemented in [Nextflow DSL2](https://www.nextflow.io/docs/latest/dsl2.html)
* All software containers are now exclusively obtained from [Biocontainers](https://biocontainers.pro/#/registry)
* Updated minimum Nextflow version to `v21.04.0` (see [nextflow#572](https://github.com/nextflow-io/nextflow/issues/1964))
* [BCFtools](http://samtools.github.io/bcftools/bcftools.html) and [iVar](https://github.com/andersen-lab/ivar) will be run by default for Illumina metagenomics and amplicon data, respectively. However, this behaviour can be customised with the `--callers` parameter.
* Variant graph processes to call variants relative to the reference genome directly from _de novo_ assemblies have been deprecated and removed
* Variant calling with Varscan 2 has been deprecated and removed due to [licensing restrictions](https://github.com/dkoboldt/varscan/issues/12)
* New tools:
    * [Pangolin](https://github.com/cov-lineages/pangolin) for lineage analysis
    * [Nextclade](https://github.com/nextstrain/nextclade) for clade assignment, mutation calling and consensus sequence quality checks
    * [ASCIIGenome](https://asciigenome.readthedocs.io/en/latest/) for individual variant screenshots with annotation tracks

### Other enhancements & fixes

* Illumina and Nanopore runs containing the same 48 samples sequenced on both platforms have been uploaded to the nf-core AWS account for full-sized tests on release
* Initial implementation of a standardised samplesheet JSON schema to use with user interfaces and for validation
* Default human `--kraken2_db` link has been changed from Zenodo to an AWS S3 bucket for more reliable downloads
* Updated pipeline template to nf-core/tools `1.14`
* Optimise MultiQC configuration and input files for faster run-time on huge sample numbers
* [[#122](https://github.com/nf-core/viralrecon/issues/122)] - Single SPAdes command to rule them all
* [[#138](https://github.com/nf-core/viralrecon/issues/138)] - Problem masking the consensus sequence
* [[#142](https://github.com/nf-core/viralrecon/issues/142)] - Unknown method invocation `toBytes` on String type
* [[#169](https://github.com/nf-core/viralrecon/issues/169)] - ggplot2 error when generating mosdepth amplicon plot with Swift v2 primers
* [[#170](https://github.com/nf-core/viralrecon/issues/170)] - ivar trimming of Swift libraries new offset feature
* [[#175](https://github.com/nf-core/viralrecon/issues/175)] - MultiQC report does not include all the metrics
* [[#188](https://github.com/nf-core/viralrecon/pull/188)] - Add and fix EditorConfig linting in entire pipeline

### Parameters

| Old parameter                 | New parameter                         |
|-------------------------------|---------------------------------------|
| `--amplicon_bed`              | `--primer_bed`                        |
| `--amplicon_fasta`            | `--primer_fasta`                      |
| `--amplicon_left_suffix`      | `--primer_left_suffix`                |
| `--amplicon_right_suffix`     | `--primer_right_suffix`               |
| `--filter_dups`               | `--filter_duplicates`                 |
| `--skip_adapter_trimming`     | `--skip_fastp`                        |
| `--skip_amplicon_trimming`    | `--skip_cutadapt`                     |
|                               | `--artic_minion_aligner`              |
|                               | `--artic_minion_caller`               |
|                               | `--artic_minion_medaka_model`         |
|                               | `--asciigenome_read_depth`            |
|                               | `--asciigenome_window_size`           |
|                               | `--blast_db`                          |
|                               | `--enable_conda`                      |
|                               | `--fast5_dir`                         |
|                               | `--fastq_dir`                         |
|                               | `--ivar_trim_offset`                  |
|                               | `--kraken2_assembly_host_filter`      |
|                               | `--kraken2_variants_host_filter`      |
|                               | `--min_barcode_reads`                 |
|                               | `--min_guppyplex_reads`               |
|                               | `--multiqc_title`                     |
|                               | `--platform`                          |
|                               | `--primer_set`                        |
|                               | `--primer_set_version`                |
|                               | `--public_data_ids`                   |
|                               | `--save_trimmed_fail`                 |
|                               | `--save_unaligned`                    |
|                               | `--sequencing_summary`                |
|                               | `--singularity_pull_docker_container` |
|                               | `--skip_asciigenome`                  |
|                               | `--skip_bandage`                      |
|                               | `--skip_consensus`                    |
|                               | `--skip_ivar_trim`                    |
|                               | `--skip_nanoplot`                     |
|                               | `--skip_pangolin`                     |
|                               | `--skip_pycoqc`                       |
|                               | `--skip_nextclade`                    |
|                               | `--skip_sra_fastq_download`           |
|                               | `--spades_hmm`                        |
|                               | `--spades_mode`                       |
| `--cut_mean_quality`          |                                       |
| `--filter_unmapped`           |                                       |
| `--ivar_trim_min_len`         |                                       |
| `--ivar_trim_min_qual`        |                                       |
| `--ivar_trim_window_width`    |                                       |
| `--kraken2_use_ftp`           |                                       |
| `--max_allele_freq`           |                                       |
| `--min_allele_freq`           |                                       |
| `--min_base_qual`             |                                       |
| `--min_coverage`              |                                       |
| `--min_trim_length`           |                                       |
| `--minia_kmer`                |                                       |
| `--mpileup_depth`             |                                       |
| `--name`                      |                                       |
| `--qualified_quality_phred`   |                                       |
| `--save_align_intermeds`      |                                       |
| `--save_kraken2_fastq`        |                                       |
| `--save_sra_fastq`            |                                       |
| `--skip_sra`                  |                                       |
| `--skip_vg`                   |                                       |
| `--unqualified_percent_limit` |                                       |
| `--varscan2_strand_filter`    |                                       |

> **NB:** Parameter has been **updated** if both old and new parameter information is present.
>
> **NB:** Parameter has been **added** if just the new parameter information is present.
>
> **NB:** Parameter has been **removed** if new parameter information isn't present.

### Software dependencies

Note, since the pipeline is now using Nextflow DSL2, each process will be run with its own [Biocontainer](https://biocontainers.pro/#/registry). This means that on occasion it is entirely possible for the pipeline to be using different versions of the same tool. However, the overall software dependency changes compared to the last release have been listed below for reference.

| Dependency                    | Old version | New version |
|-------------------------------|-------------|-------------|
| `artic`                       |             | 1.2.1       |
| `asciigenome`                 |             | 1.16.0      |
| `bc`                          | 1.07.1      |             |
| `bcftools`                    | 1.9         | 1.11        |
| `bedtools`                    | 2.29.2      | 2.30.0      |
| `bioconductor-biostrings`     | 2.54.0      | 2.58.0      |
| `bioconductor-complexheatmap` | 2.2.0       | 2.6.2       |
| `blast`                       | 2.9.0       | 2.10.1      |
| `bowtie2`                     | 2.4.1       | 2.4.2       |
| `cutadapt`                    | 2.10        | 3.2         |
| `ivar`                        | 1.2.2       | 1.3.1       |
| `kraken2`                     | 2.0.9beta   | 2.1.1       |
| `markdown`                    | 3.2.2       |             |
| `minimap2`                    | 2.17        |             |
| `mosdepth`                    | 0.2.6       | 0.3.1       |
| `multiqc`                     | 1.9         | 1.10.1      |
| `nanoplot`                    |             | 1.36.1      |
| `nextclade_js`                |             | 0.14.2      |
| `pangolin`                    |             | 2.4.2       |
| `parallel-fastq-dump`         | 0.6.6       |             |
| `picard`                      | 2.23.0      | 2.23.9      |
| `pigz`                        | 2.3.4       |             |
| `plasmidid`                   | 1.6.3       | 1.6.4       |
| `pycoqc`                      |             | 2.5.2       |
| `pygments`                    | 2.6.1       |             |
| `pymdown-extensions`          | 7.1         |             |
| `python`                      | 3.6.10      | 3.8.3       |
| `r-base`                      | 3.6.2       | 4.0.3       |
| `r-ggplot2`                   | 3.3.1       | 3.3.3       |
| `r-tidyr`                     | 1.1.0       |             |
| `requests`                    |             | 2.24.0      |
| `samtools`                    | 1.9         | 1.10        |
| `seqwish`                     | 0.4.1       |             |
| `snpeff`                      | 4.5covid19  | 5.0         |
| `spades`                      | 3.14.0      | 3.15.2      |
| `sra-tools`                   | 2.10.7      |             |
| `tabix`                       |             | 0.2.6       |
| `unicycler`                   | 0.4.7       | 0.4.8       |
| `varscan`                     | 2.4.4       |             |
| `vg`                          | 1.24.0      |             |

> **NB:** Dependency has been **updated** if both old and new version information is present.
>
> **NB:** Dependency has been **added** if just the new version information is present.
>
> **NB:** Dependency has been **removed** if new version information isn't present.

## [[1.1.0](https://github.com/nf-core/viralrecon/releases/tag/1.1.0)] - 2020-06-23

### Added

* [#112](https://github.com/nf-core/viralrecon/issues/112) - Per-amplicon coverage plot
* [#124](https://github.com/nf-core/viralrecon/issues/124) - Intersect variants across callers
* [nf-core/tools#616](https://github.com/nf-core/tools/pull/616) - Updated GitHub Actions to build Docker image and push to Docker Hub
* Parameters:
    * `--min_mapped_reads` to circumvent failures for samples with low number of mapped reads
    * `--varscan2_strand_filter` to toggle the default Varscan 2 strand filter
    * `--skip_mosdepth` - skip genome-wide and amplicon coverage plot generation from mosdepth output
    * `--amplicon_left_suffix` - to provide left primer suffix used in name field of `--amplicon_bed`
    * `--amplicon_right_suffix` - to provide right primer suffix used in name field of `--amplicon_bed`
    * Unify parameter specification with COG-UK pipeline:
        * `--min_allele_freq` - minimum allele frequency threshold for calling variants
        * `--mpileup_depth` - SAMTools mpileup max per-file depth
        * `--ivar_exclude_reads` renamed to `--ivar_trim_noprimer`
        * `--ivar_trim_min_len` - minimum length of read to retain after primer trimming
        * `--ivar_trim_min_qual` - minimum quality threshold for sliding window to pass
        * `--ivar_trim_window_width` - width of sliding window
* [#118] Updated GitHub Actions AWS workflow for small and full size tests.

### Removed

* `--skip_qc` parameter

### Dependencies

* Add mosdepth `0.2.6`
* Add bioconductor-complexheatmap `2.2.0`
* Add bioconductor-biostrings `2.54.0`
* Add r-optparse `1.6.6`
* Add r-tidyr `1.1.0`
* Add r-tidyverse `1.3.0`
* Add r-ggplot2 `3.3.1`
* Add r-reshape2 `1.4.4`
* Add r-viridis `0.5.1`
* Update sra-tools `2.10.3` -> `2.10.7`
* Update bowtie2 `2.3.5.1` -> `2.4.1`
* Update picard `2.22.8` -> `2.23.0`
* Update minia `3.2.3` -> `3.2.4`
* Update plasmidid `1.5.2` -> `1.6.3`

## [[1.0.0](https://github.com/nf-core/viralrecon/releases/tag/1.0.0)] - 2020-06-01

Initial release of nf-core/viralrecon, created with the [nf-core](http://nf-co.re/) template.

This pipeline is a re-implementation of the [SARS_Cov2_consensus-nf](https://github.com/BU-ISCIII/SARS_Cov2_consensus-nf) and [SARS_Cov2_assembly-nf](https://github.com/BU-ISCIII/SARS_Cov2_assembly-nf) pipelines initially developed by [Sarai Varona](https://github.com/svarona) and [Sara Monzon](https://github.com/saramonzon) from [BU-ISCIII](https://github.com/BU-ISCIII). Porting both of these pipelines to nf-core was an international collaboration between numerous contributors and developers, led by [Harshil Patel](https://github.com/drpatelh) from the [The Bioinformatics & Biostatistics Group](https://www.crick.ac.uk/research/science-technology-platforms/bioinformatics-and-biostatistics/) at [The Francis Crick Institute](https://www.crick.ac.uk/), London. We appreciated the need to have a portable, reproducible and scalable pipeline for the analysis of COVID-19 sequencing samples and so the Avengers Assembled!

### Pipeline summary

1. Download samples via SRA, ENA or GEO ids ([`ENA FTP`](https://ena-docs.readthedocs.io/en/latest/retrieval/file-download.html), [`parallel-fastq-dump`](https://github.com/rvalieris/parallel-fastq-dump); _if required_)
2. Merge re-sequenced FastQ files ([`cat`](http://www.linfo.org/cat.html); _if required_)
3. Read QC ([`FastQC`](https://www.bioinformatics.babraham.ac.uk/projects/fastqc/))
4. Adapter trimming ([`fastp`](https://github.com/OpenGene/fastp))
5. Variant calling
    1. Read alignment ([`Bowtie 2`](http://bowtie-bio.sourceforge.net/bowtie2/index.shtml))
    2. Sort and index alignments ([`SAMtools`](https://sourceforge.net/projects/samtools/files/samtools/))
    3. Primer sequence removal ([`iVar`](https://github.com/andersen-lab/ivar); _amplicon data only_)
    4. Duplicate read marking ([`picard`](https://broadinstitute.github.io/picard/); _removal optional_)
    5. Alignment-level QC ([`picard`](https://broadinstitute.github.io/picard/), [`SAMtools`](https://sourceforge.net/projects/samtools/files/samtools/))
    6. Choice of multiple variant calling and consensus sequence generation routes ([`VarScan 2`](http://dkoboldt.github.io/varscan/), [`BCFTools`](http://samtools.github.io/bcftools/bcftools.html), [`BEDTools`](https://github.com/arq5x/bedtools2/) _||_ [`iVar variants and consensus`](https://github.com/andersen-lab/ivar) _||_ [`BCFTools`](http://samtools.github.io/bcftools/bcftools.html), [`BEDTools`](https://github.com/arq5x/bedtools2/))
        * Variant annotation ([`SnpEff`](http://snpeff.sourceforge.net/SnpEff.html), [`SnpSift`](http://snpeff.sourceforge.net/SnpSift.html))
        * Consensus assessment report ([`QUAST`](http://quast.sourceforge.net/quast))
6. _De novo_ assembly
    1. Primer trimming ([`Cutadapt`](https://cutadapt.readthedocs.io/en/stable/guide.html); _amplicon data only_)
    2. Removal of host reads ([`Kraken 2`](http://ccb.jhu.edu/software/kraken2/))
    3. Choice of multiple assembly tools ([`SPAdes`](http://cab.spbu.ru/software/spades/) _||_ [`metaSPAdes`](http://cab.spbu.ru/software/meta-spades/) _||_ [`Unicycler`](https://github.com/rrwick/Unicycler) _||_ [`minia`](https://github.com/GATB/minia))
        * Blast to reference genome ([`blastn`](https://blast.ncbi.nlm.nih.gov/Blast.cgi?PAGE_TYPE=BlastSearch))
        * Contiguate assembly ([`ABACAS`](https://www.sanger.ac.uk/science/tools/pagit))
        * Assembly report ([`PlasmidID`](https://github.com/BU-ISCIII/plasmidID))
        * Assembly assessment report ([`QUAST`](http://quast.sourceforge.net/quast))
        * Call variants relative to reference ([`Minimap2`](https://github.com/lh3/minimap2), [`seqwish`](https://github.com/ekg/seqwish), [`vg`](https://github.com/vgteam/vg), [`Bandage`](https://github.com/rrwick/Bandage))
        * Variant annotation ([`SnpEff`](http://snpeff.sourceforge.net/SnpEff.html), [`SnpSift`](http://snpeff.sourceforge.net/SnpSift.html))
7. Present QC and visualisation for raw read, alignment, assembly and variant calling results ([`MultiQC`](http://multiqc.info/))<|MERGE_RESOLUTION|>--- conflicted
+++ resolved
@@ -3,11 +3,7 @@
 The format is based on [Keep a Changelog](https://keepachangelog.com/en/1.0.0/)
 and this project adheres to [Semantic Versioning](https://semver.org/spec/v2.0.0.html).
 
-<<<<<<< HEAD
 ## [Unpublished Version / DEV]
-=======
-## v2.5dev - [date]
->>>>>>> 54a32252
 
 ### Enhancements & fixes
 
@@ -17,216 +13,216 @@
 
 ### Enhancements & fixes
 
-* [[#288](https://github.com/nf-core/viralrecon/issues/288)] - `--primer_set_version` only accepts Integers (incompatible with "4.1" Artic primers set)
+- [[#288](https://github.com/nf-core/viralrecon/issues/288)] - `--primer_set_version` only accepts Integers (incompatible with "4.1" Artic primers set)
 
 ## [[2.4](https://github.com/nf-core/viralrecon/releases/tag/2.4)] - 2022-02-22
 
 ### Enhancements & fixes
 
-* [nf-core/tools#1415](https://github.com/nf-core/tools/issues/1415) - Make `--outdir` a mandatory parameter
-* [[#281](https://github.com/nf-core/viralrecon/issues/281)] - Nanopore medaka processing fails with error if model name, not model file, provided
-* [[#286](https://github.com/nf-core/viralrecon/issues/286)] - IVAR_VARIANTS silently failing when FAI index is missing
+- [nf-core/tools#1415](https://github.com/nf-core/tools/issues/1415) - Make `--outdir` a mandatory parameter
+- [[#281](https://github.com/nf-core/viralrecon/issues/281)] - Nanopore medaka processing fails with error if model name, not model file, provided
+- [[#286](https://github.com/nf-core/viralrecon/issues/286)] - IVAR_VARIANTS silently failing when FAI index is missing
 
 ### Parameters
 
+| Old parameter | New parameter        |
+| ------------- | -------------------- |
+|               | `--publish_dir_mode` |
+
+> **NB:** Parameter has been **updated** if both old and new parameter information is present.
+>
+> **NB:** Parameter has been **added** if just the new parameter information is present.
+>
+> **NB:** Parameter has been **removed** if new parameter information isn't present.
+
+## [[2.3.1](https://github.com/nf-core/viralrecon/releases/tag/2.3.1)] - 2022-02-15
+
+### Enhancements & fixes
+
+- [[#277](https://github.com/nf-core/viralrecon/issues/277)] - Misuse of rstrip in make_variants_long_table.py script
+
+### Software dependencies
+
+| Dependency | Old version | New version |
+| ---------- | ----------- | ----------- |
+| `mosdepth` | 0.3.2       | 0.3.3       |
+| `pangolin` | 3.1.19      | 3.1.20      |
+
+## [[2.3](https://github.com/nf-core/viralrecon/releases/tag/2.3)] - 2022-02-04
+
+### :warning: Major enhancements
+
+- Please see [Major updates in v2.3](https://github.com/nf-core/viralrecon/issues/271) for a more detailed list of changes added in this version.
+- When using `--protocol amplicon`, in the previous release, iVar was used for both the variant calling and consensus sequence generation. The pipeline will now perform the variant calling and consensus sequence generation with iVar and BCFTools/BEDTools, respectively.
+- Bump minimum Nextflow version from `21.04.0` -> `21.10.3`
+
+### Enhancements & fixes
+
+- Port pipeline to the updated Nextflow DSL2 syntax adopted on nf-core/modules
+- Updated pipeline template to [nf-core/tools 2.2](https://github.com/nf-core/tools/releases/tag/2.2)
+- [[#209](https://github.com/nf-core/viralrecon/issues/209)] - Check that contig in primer BED and genome fasta match
+- [[#218](https://github.com/nf-core/viralrecon/issues/218)] - Support for compressed FastQ files for Nanopore data
+- [[#232](https://github.com/nf-core/viralrecon/issues/232)] - Remove duplicate variants called by ARTIC ONT pipeline
+- [[#235](https://github.com/nf-core/viralrecon/issues/235)] - Nextclade version bump
+- [[#244](https://github.com/nf-core/viralrecon/issues/244)] - Fix BCFtools consensus generation and masking
+- [[#245](https://github.com/nf-core/viralrecon/issues/245)] - Mpileup file as output
+- [[#246](https://github.com/nf-core/viralrecon/issues/246)] - Option to generate consensus with BCFTools / BEDTools using iVar variants
+- [[#247](https://github.com/nf-core/viralrecon/issues/247)] - Add strand-bias filtering option and codon fix in consecutive positions in ivar tsv conversion to vcf
+- [[#248](https://github.com/nf-core/viralrecon/issues/248)] - New variants reporting table
+
+### Parameters
+
+| Old parameter | New parameter                   |
+| ------------- | ------------------------------- |
+|               | `--nextclade_dataset`           |
+|               | `--nextclade_dataset_name`      |
+|               | `--nextclade_dataset_reference` |
+|               | `--nextclade_dataset_tag`       |
+|               | `--skip_consensus_plots`        |
+|               | `--skip_variants_long_table`    |
+|               | `--consensus_caller`            |
+| `--callers`   | `--variant_caller`              |
+
+> **NB:** Parameter has been **updated** if both old and new parameter information is present.
+>
+> **NB:** Parameter has been **added** if just the new parameter information is present.
+>
+> **NB:** Parameter has been **removed** if new parameter information isn't present.
+
+### Software dependencies
+
+Note, since the pipeline is now using Nextflow DSL2, each process will be run with its own [Biocontainer](https://biocontainers.pro/#/registry). This means that on occasion it is entirely possible for the pipeline to be using different versions of the same tool. However, the overall software dependency changes compared to the last release have been listed below for reference.
+
+| Dependency  | Old version | New version |
+| ----------- | ----------- | ----------- |
+| `bcftools`  | 1.11        | 1.14        |
+| `blast`     | 2.10.1      | 2.12.0      |
+| `bowtie2`   | 2.4.2       | 2.4.4       |
+| `cutadapt`  | 3.2         | 3.5         |
+| `fastp`     | 0.20.1      | 0.23.2      |
+| `kraken2`   | 2.1.1       | 2.1.2       |
+| `minia`     | 3.2.4       | 3.2.6       |
+| `mosdepth`  | 0.3.1       | 0.3.2       |
+| `nanoplot`  | 1.36.1      | 1.39.0      |
+| `nextclade` |             | 1.10.2      |
+| `pangolin`  | 3.1.7       | 3.1.19      |
+| `picard`    | 2.23.9      | 2.26.10     |
+| `python`    | 3.8.3       | 3.9.5       |
+| `samtools`  | 1.10        | 1.14        |
+| `spades`    | 3.15.2      | 3.15.3      |
+| `tabix`     | 0.2.6       | 1.11        |
+| `vcflib`    |             | 1.0.2       |
+
+> **NB:** Dependency has been **updated** if both old and new version information is present.
+>
+> **NB:** Dependency has been **added** if just the new version information is present.
+>
+> **NB:** Dependency has been **removed** if new version information isn't present.
+
+## [[2.2](https://github.com/nf-core/viralrecon/releases/tag/2.2)] - 2021-07-29
+
+### Enhancements & fixes
+
+- Updated pipeline template to [nf-core/tools 2.1](https://github.com/nf-core/tools/releases/tag/2.1)
+- Remove custom content to render Pangolin report in MultiQC as it was officially added as a module in [v1.11](https://github.com/ewels/MultiQC/pull/1458)
+- [[#212](https://github.com/nf-core/viralrecon/issues/212)] - Access to `PYCOQC.out` is undefined
+- [[#229](https://github.com/nf-core/viralrecon/issues/229)] - ARTIC Guppyplex settings for 1200bp ARTIC primers with Nanopore data
+
+### Software dependencies
+
+Note, since the pipeline is now using Nextflow DSL2, each process will be run with its own [Biocontainer](https://biocontainers.pro/#/registry). This means that on occasion it is entirely possible for the pipeline to be using different versions of the same tool. However, the overall software dependency changes compared to the last release have been listed below for reference.
+
+| Dependency | Old version | New version |
+| ---------- | ----------- | ----------- |
+| `multiqc`  | 1.10.1      | 1.11        |
+| `pangolin` | 3.0.5       | 3.1.7       |
+| `samtools` | 1.10        | 1.12        |
+
+> **NB:** Dependency has been **updated** if both old and new version information is present.
+>
+> **NB:** Dependency has been **added** if just the new version information is present.
+>
+> **NB:** Dependency has been **removed** if new version information isn't present.
+
+## [[2.1](https://github.com/nf-core/viralrecon/releases/tag/2.1)] - 2021-06-15
+
+### Enhancements & fixes
+
+- Removed workflow to download data from public databases in favour of using [nf-core/fetchngs](https://nf-co.re/fetchngs)
+- Added Pangolin results to MultiQC report
+- Added warning to MultiQC report for samples that have no reads after adapter trimming
+- Added docs about structure of data required for running Nanopore data
+- Added docs about using other primer sets for Illumina data
+- Added docs about overwriting default container definitions to use latest versions e.g. Pangolin
+- Dashes and spaces in sample names will be converted to underscores to avoid issues when creating the summary metrics
+- [[#196](https://github.com/nf-core/viralrecon/issues/196)] - Add mosdepth heatmap to MultiQC report
+- [[#197](https://github.com/nf-core/viralrecon/issues/197)] - Output a .tsv comprising the Nextclade and Pangolin results for all samples processed
+- [[#198](https://github.com/nf-core/viralrecon/issues/198)] - ASCIIGenome failing during analysis
+- [[#201](https://github.com/nf-core/viralrecon/issues/201)] - Conditional include are not expected to work
+- [[#204](https://github.com/nf-core/viralrecon/issues/204)] - Memory errors for SNP_EFF step
+
+### Parameters
+
+| Old parameter               | New parameter |
+| --------------------------- | ------------- |
+| `--public_data_ids`         |               |
+| `--skip_sra_fastq_download` |               |
+
+> **NB:** Parameter has been **updated** if both old and new parameter information is present.
+>
+> **NB:** Parameter has been **added** if just the new parameter information is present.
+>
+> **NB:** Parameter has been **removed** if new parameter information isn't present.
+
+### Software dependencies
+
+Note, since the pipeline is now using Nextflow DSL2, each process will be run with its own [Biocontainer](https://biocontainers.pro/#/registry). This means that on occasion it is entirely possible for the pipeline to be using different versions of the same tool. However, the overall software dependency changes compared to the last release have been listed below for reference.
+
+| Dependency     | Old version | New version |
+| -------------- | ----------- | ----------- |
+| `nextclade_js` | 0.14.2      | 0.14.4      |
+| `pangolin`     | 2.4.2       | 3.0.5       |
+
+> **NB:** Dependency has been **updated** if both old and new version information is present.
+>
+> **NB:** Dependency has been **added** if just the new version information is present.
+>
+> **NB:** Dependency has been **removed** if new version information isn't present.
+
+## [[2.0](https://github.com/nf-core/viralrecon/releases/tag/2.0)] - 2021-05-13
+
+### :warning: Major enhancements
+
+- Pipeline has been re-implemented in [Nextflow DSL2](https://www.nextflow.io/docs/latest/dsl2.html)
+- All software containers are now exclusively obtained from [Biocontainers](https://biocontainers.pro/#/registry)
+- Updated minimum Nextflow version to `v21.04.0` (see [nextflow#572](https://github.com/nextflow-io/nextflow/issues/1964))
+- [BCFtools](http://samtools.github.io/bcftools/bcftools.html) and [iVar](https://github.com/andersen-lab/ivar) will be run by default for Illumina metagenomics and amplicon data, respectively. However, this behaviour can be customised with the `--callers` parameter.
+- Variant graph processes to call variants relative to the reference genome directly from _de novo_ assemblies have been deprecated and removed
+- Variant calling with Varscan 2 has been deprecated and removed due to [licensing restrictions](https://github.com/dkoboldt/varscan/issues/12)
+- New tools:
+  - [Pangolin](https://github.com/cov-lineages/pangolin) for lineage analysis
+  - [Nextclade](https://github.com/nextstrain/nextclade) for clade assignment, mutation calling and consensus sequence quality checks
+  - [ASCIIGenome](https://asciigenome.readthedocs.io/en/latest/) for individual variant screenshots with annotation tracks
+
+### Other enhancements & fixes
+
+- Illumina and Nanopore runs containing the same 48 samples sequenced on both platforms have been uploaded to the nf-core AWS account for full-sized tests on release
+- Initial implementation of a standardised samplesheet JSON schema to use with user interfaces and for validation
+- Default human `--kraken2_db` link has been changed from Zenodo to an AWS S3 bucket for more reliable downloads
+- Updated pipeline template to nf-core/tools `1.14`
+- Optimise MultiQC configuration and input files for faster run-time on huge sample numbers
+- [[#122](https://github.com/nf-core/viralrecon/issues/122)] - Single SPAdes command to rule them all
+- [[#138](https://github.com/nf-core/viralrecon/issues/138)] - Problem masking the consensus sequence
+- [[#142](https://github.com/nf-core/viralrecon/issues/142)] - Unknown method invocation `toBytes` on String type
+- [[#169](https://github.com/nf-core/viralrecon/issues/169)] - ggplot2 error when generating mosdepth amplicon plot with Swift v2 primers
+- [[#170](https://github.com/nf-core/viralrecon/issues/170)] - ivar trimming of Swift libraries new offset feature
+- [[#175](https://github.com/nf-core/viralrecon/issues/175)] - MultiQC report does not include all the metrics
+- [[#188](https://github.com/nf-core/viralrecon/pull/188)] - Add and fix EditorConfig linting in entire pipeline
+
+### Parameters
+
 | Old parameter                 | New parameter                         |
-|-------------------------------|---------------------------------------|
-|                               | `--publish_dir_mode`                  |
-
-> **NB:** Parameter has been **updated** if both old and new parameter information is present.
->
-> **NB:** Parameter has been **added** if just the new parameter information is present.
->
-> **NB:** Parameter has been **removed** if new parameter information isn't present.
-
-## [[2.3.1](https://github.com/nf-core/viralrecon/releases/tag/2.3.1)] - 2022-02-15
-
-### Enhancements & fixes
-
-* [[#277](https://github.com/nf-core/viralrecon/issues/277)] - Misuse of rstrip in make_variants_long_table.py script
-
-### Software dependencies
-
-| Dependency                    | Old version | New version |
-|-------------------------------|-------------|-------------|
-| `mosdepth`                    | 0.3.2       | 0.3.3       |
-| `pangolin`                    | 3.1.19      | 3.1.20      |
-
-## [[2.3](https://github.com/nf-core/viralrecon/releases/tag/2.3)] - 2022-02-04
-
-### :warning: Major enhancements
-
-* Please see [Major updates in v2.3](https://github.com/nf-core/viralrecon/issues/271) for a more detailed list of changes added in this version.
-* When using `--protocol amplicon`, in the previous release, iVar was used for both the variant calling and consensus sequence generation. The pipeline will now perform the variant calling and consensus sequence generation with iVar and BCFTools/BEDTools, respectively.
-* Bump minimum Nextflow version from `21.04.0` -> `21.10.3`
-
-### Enhancements & fixes
-
-* Port pipeline to the updated Nextflow DSL2 syntax adopted on nf-core/modules
-* Updated pipeline template to [nf-core/tools 2.2](https://github.com/nf-core/tools/releases/tag/2.2)
-* [[#209](https://github.com/nf-core/viralrecon/issues/209)] - Check that contig in primer BED and genome fasta match
-* [[#218](https://github.com/nf-core/viralrecon/issues/218)] - Support for compressed FastQ files for Nanopore data
-* [[#232](https://github.com/nf-core/viralrecon/issues/232)] - Remove duplicate variants called by ARTIC ONT pipeline
-* [[#235](https://github.com/nf-core/viralrecon/issues/235)] - Nextclade version bump
-* [[#244](https://github.com/nf-core/viralrecon/issues/244)] - Fix BCFtools consensus generation and masking
-* [[#245](https://github.com/nf-core/viralrecon/issues/245)] - Mpileup file as output
-* [[#246](https://github.com/nf-core/viralrecon/issues/246)] - Option to generate consensus with BCFTools / BEDTools using iVar variants
-* [[#247](https://github.com/nf-core/viralrecon/issues/247)] - Add strand-bias filtering option and codon fix in consecutive positions in ivar tsv conversion to vcf
-* [[#248](https://github.com/nf-core/viralrecon/issues/248)] - New variants reporting table
-
-### Parameters
-
-| Old parameter                 | New parameter                         |
-|-------------------------------|---------------------------------------|
-|                               | `--nextclade_dataset`                 |
-|                               | `--nextclade_dataset_name`            |
-|                               | `--nextclade_dataset_reference`       |
-|                               | `--nextclade_dataset_tag`             |
-|                               | `--skip_consensus_plots`              |
-|                               | `--skip_variants_long_table`          |
-|                               | `--consensus_caller`                  |
-| `--callers`                   | `--variant_caller`                    |
-
-> **NB:** Parameter has been **updated** if both old and new parameter information is present.
->
-> **NB:** Parameter has been **added** if just the new parameter information is present.
->
-> **NB:** Parameter has been **removed** if new parameter information isn't present.
-
-### Software dependencies
-
-Note, since the pipeline is now using Nextflow DSL2, each process will be run with its own [Biocontainer](https://biocontainers.pro/#/registry). This means that on occasion it is entirely possible for the pipeline to be using different versions of the same tool. However, the overall software dependency changes compared to the last release have been listed below for reference.
-
-| Dependency                    | Old version | New version |
-|-------------------------------|-------------|-------------|
-| `bcftools`                    | 1.11        | 1.14        |
-| `blast`                       | 2.10.1      | 2.12.0      |
-| `bowtie2`                     | 2.4.2       | 2.4.4       |
-| `cutadapt`                    | 3.2         | 3.5         |
-| `fastp`                       | 0.20.1      | 0.23.2      |
-| `kraken2`                     | 2.1.1       | 2.1.2       |
-| `minia`                       | 3.2.4       | 3.2.6       |
-| `mosdepth`                    | 0.3.1       | 0.3.2       |
-| `nanoplot`                    | 1.36.1      | 1.39.0      |
-| `nextclade`                   |             | 1.10.2      |
-| `pangolin`                    | 3.1.7       | 3.1.19      |
-| `picard`                      | 2.23.9      | 2.26.10     |
-| `python`                      | 3.8.3       | 3.9.5       |
-| `samtools`                    | 1.10        | 1.14        |
-| `spades`                      | 3.15.2      | 3.15.3      |
-| `tabix`                       | 0.2.6       | 1.11        |
-| `vcflib`                      |             | 1.0.2       |
-
-> **NB:** Dependency has been **updated** if both old and new version information is present.
->
-> **NB:** Dependency has been **added** if just the new version information is present.
->
-> **NB:** Dependency has been **removed** if new version information isn't present.
-
-## [[2.2](https://github.com/nf-core/viralrecon/releases/tag/2.2)] - 2021-07-29
-
-### Enhancements & fixes
-
-* Updated pipeline template to [nf-core/tools 2.1](https://github.com/nf-core/tools/releases/tag/2.1)
-* Remove custom content to render Pangolin report in MultiQC as it was officially added as a module in [v1.11](https://github.com/ewels/MultiQC/pull/1458)
-* [[#212](https://github.com/nf-core/viralrecon/issues/212)] - Access to `PYCOQC.out` is undefined
-* [[#229](https://github.com/nf-core/viralrecon/issues/229)] - ARTIC Guppyplex settings for 1200bp ARTIC primers with Nanopore data
-
-### Software dependencies
-
-Note, since the pipeline is now using Nextflow DSL2, each process will be run with its own [Biocontainer](https://biocontainers.pro/#/registry). This means that on occasion it is entirely possible for the pipeline to be using different versions of the same tool. However, the overall software dependency changes compared to the last release have been listed below for reference.
-
-| Dependency                    | Old version | New version |
-|-------------------------------|-------------|-------------|
-| `multiqc`                     | 1.10.1      | 1.11        |
-| `pangolin`                    | 3.0.5       | 3.1.7       |
-| `samtools`                    | 1.10        | 1.12        |
-
-> **NB:** Dependency has been **updated** if both old and new version information is present.
->
-> **NB:** Dependency has been **added** if just the new version information is present.
->
-> **NB:** Dependency has been **removed** if new version information isn't present.
-
-## [[2.1](https://github.com/nf-core/viralrecon/releases/tag/2.1)] - 2021-06-15
-
-### Enhancements & fixes
-
-* Removed workflow to download data from public databases in favour of using [nf-core/fetchngs](https://nf-co.re/fetchngs)
-* Added Pangolin results to MultiQC report
-* Added warning to MultiQC report for samples that have no reads after adapter trimming
-* Added docs about structure of data required for running Nanopore data
-* Added docs about using other primer sets for Illumina data
-* Added docs about overwriting default container definitions to use latest versions e.g. Pangolin
-* Dashes and spaces in sample names will be converted to underscores to avoid issues when creating the summary metrics
-* [[#196](https://github.com/nf-core/viralrecon/issues/196)] - Add mosdepth heatmap to MultiQC report
-* [[#197](https://github.com/nf-core/viralrecon/issues/197)] - Output a .tsv comprising the Nextclade and Pangolin results for all samples processed
-* [[#198](https://github.com/nf-core/viralrecon/issues/198)] - ASCIIGenome failing during analysis
-* [[#201](https://github.com/nf-core/viralrecon/issues/201)] - Conditional include are not expected to work
-* [[#204](https://github.com/nf-core/viralrecon/issues/204)] - Memory errors for SNP_EFF step
-
-### Parameters
-
-| Old parameter                 | New parameter                         |
-|-------------------------------|---------------------------------------|
-| `--public_data_ids`           |                                       |
-| `--skip_sra_fastq_download`   |                                       |
-
-> **NB:** Parameter has been **updated** if both old and new parameter information is present.
->
-> **NB:** Parameter has been **added** if just the new parameter information is present.
->
-> **NB:** Parameter has been **removed** if new parameter information isn't present.
-
-### Software dependencies
-
-Note, since the pipeline is now using Nextflow DSL2, each process will be run with its own [Biocontainer](https://biocontainers.pro/#/registry). This means that on occasion it is entirely possible for the pipeline to be using different versions of the same tool. However, the overall software dependency changes compared to the last release have been listed below for reference.
-
-| Dependency                    | Old version | New version |
-|-------------------------------|-------------|-------------|
-| `nextclade_js`                | 0.14.2      | 0.14.4      |
-| `pangolin`                    | 2.4.2       | 3.0.5       |
-
-> **NB:** Dependency has been **updated** if both old and new version information is present.
->
-> **NB:** Dependency has been **added** if just the new version information is present.
->
-> **NB:** Dependency has been **removed** if new version information isn't present.
-
-## [[2.0](https://github.com/nf-core/viralrecon/releases/tag/2.0)] - 2021-05-13
-
-### :warning: Major enhancements
-
-* Pipeline has been re-implemented in [Nextflow DSL2](https://www.nextflow.io/docs/latest/dsl2.html)
-* All software containers are now exclusively obtained from [Biocontainers](https://biocontainers.pro/#/registry)
-* Updated minimum Nextflow version to `v21.04.0` (see [nextflow#572](https://github.com/nextflow-io/nextflow/issues/1964))
-* [BCFtools](http://samtools.github.io/bcftools/bcftools.html) and [iVar](https://github.com/andersen-lab/ivar) will be run by default for Illumina metagenomics and amplicon data, respectively. However, this behaviour can be customised with the `--callers` parameter.
-* Variant graph processes to call variants relative to the reference genome directly from _de novo_ assemblies have been deprecated and removed
-* Variant calling with Varscan 2 has been deprecated and removed due to [licensing restrictions](https://github.com/dkoboldt/varscan/issues/12)
-* New tools:
-    * [Pangolin](https://github.com/cov-lineages/pangolin) for lineage analysis
-    * [Nextclade](https://github.com/nextstrain/nextclade) for clade assignment, mutation calling and consensus sequence quality checks
-    * [ASCIIGenome](https://asciigenome.readthedocs.io/en/latest/) for individual variant screenshots with annotation tracks
-
-### Other enhancements & fixes
-
-* Illumina and Nanopore runs containing the same 48 samples sequenced on both platforms have been uploaded to the nf-core AWS account for full-sized tests on release
-* Initial implementation of a standardised samplesheet JSON schema to use with user interfaces and for validation
-* Default human `--kraken2_db` link has been changed from Zenodo to an AWS S3 bucket for more reliable downloads
-* Updated pipeline template to nf-core/tools `1.14`
-* Optimise MultiQC configuration and input files for faster run-time on huge sample numbers
-* [[#122](https://github.com/nf-core/viralrecon/issues/122)] - Single SPAdes command to rule them all
-* [[#138](https://github.com/nf-core/viralrecon/issues/138)] - Problem masking the consensus sequence
-* [[#142](https://github.com/nf-core/viralrecon/issues/142)] - Unknown method invocation `toBytes` on String type
-* [[#169](https://github.com/nf-core/viralrecon/issues/169)] - ggplot2 error when generating mosdepth amplicon plot with Swift v2 primers
-* [[#170](https://github.com/nf-core/viralrecon/issues/170)] - ivar trimming of Swift libraries new offset feature
-* [[#175](https://github.com/nf-core/viralrecon/issues/175)] - MultiQC report does not include all the metrics
-* [[#188](https://github.com/nf-core/viralrecon/pull/188)] - Add and fix EditorConfig linting in entire pipeline
-
-### Parameters
-
-| Old parameter                 | New parameter                         |
-|-------------------------------|---------------------------------------|
+| ----------------------------- | ------------------------------------- |
 | `--amplicon_bed`              | `--primer_bed`                        |
 | `--amplicon_fasta`            | `--primer_fasta`                      |
 | `--amplicon_left_suffix`      | `--primer_left_suffix`                |
@@ -302,7 +298,7 @@
 Note, since the pipeline is now using Nextflow DSL2, each process will be run with its own [Biocontainer](https://biocontainers.pro/#/registry). This means that on occasion it is entirely possible for the pipeline to be using different versions of the same tool. However, the overall software dependency changes compared to the last release have been listed below for reference.
 
 | Dependency                    | Old version | New version |
-|-------------------------------|-------------|-------------|
+| ----------------------------- | ----------- | ----------- |
 | `artic`                       |             | 1.2.1       |
 | `asciigenome`                 |             | 1.16.0      |
 | `bc`                          | 1.07.1      |             |
@@ -354,44 +350,44 @@
 
 ### Added
 
-* [#112](https://github.com/nf-core/viralrecon/issues/112) - Per-amplicon coverage plot
-* [#124](https://github.com/nf-core/viralrecon/issues/124) - Intersect variants across callers
-* [nf-core/tools#616](https://github.com/nf-core/tools/pull/616) - Updated GitHub Actions to build Docker image and push to Docker Hub
-* Parameters:
-    * `--min_mapped_reads` to circumvent failures for samples with low number of mapped reads
-    * `--varscan2_strand_filter` to toggle the default Varscan 2 strand filter
-    * `--skip_mosdepth` - skip genome-wide and amplicon coverage plot generation from mosdepth output
-    * `--amplicon_left_suffix` - to provide left primer suffix used in name field of `--amplicon_bed`
-    * `--amplicon_right_suffix` - to provide right primer suffix used in name field of `--amplicon_bed`
-    * Unify parameter specification with COG-UK pipeline:
-        * `--min_allele_freq` - minimum allele frequency threshold for calling variants
-        * `--mpileup_depth` - SAMTools mpileup max per-file depth
-        * `--ivar_exclude_reads` renamed to `--ivar_trim_noprimer`
-        * `--ivar_trim_min_len` - minimum length of read to retain after primer trimming
-        * `--ivar_trim_min_qual` - minimum quality threshold for sliding window to pass
-        * `--ivar_trim_window_width` - width of sliding window
-* [#118] Updated GitHub Actions AWS workflow for small and full size tests.
+- [#112](https://github.com/nf-core/viralrecon/issues/112) - Per-amplicon coverage plot
+- [#124](https://github.com/nf-core/viralrecon/issues/124) - Intersect variants across callers
+- [nf-core/tools#616](https://github.com/nf-core/tools/pull/616) - Updated GitHub Actions to build Docker image and push to Docker Hub
+- Parameters:
+  - `--min_mapped_reads` to circumvent failures for samples with low number of mapped reads
+  - `--varscan2_strand_filter` to toggle the default Varscan 2 strand filter
+  - `--skip_mosdepth` - skip genome-wide and amplicon coverage plot generation from mosdepth output
+  - `--amplicon_left_suffix` - to provide left primer suffix used in name field of `--amplicon_bed`
+  - `--amplicon_right_suffix` - to provide right primer suffix used in name field of `--amplicon_bed`
+  - Unify parameter specification with COG-UK pipeline:
+    - `--min_allele_freq` - minimum allele frequency threshold for calling variants
+    - `--mpileup_depth` - SAMTools mpileup max per-file depth
+    - `--ivar_exclude_reads` renamed to `--ivar_trim_noprimer`
+    - `--ivar_trim_min_len` - minimum length of read to retain after primer trimming
+    - `--ivar_trim_min_qual` - minimum quality threshold for sliding window to pass
+    - `--ivar_trim_window_width` - width of sliding window
+- [#118] Updated GitHub Actions AWS workflow for small and full size tests.
 
 ### Removed
 
-* `--skip_qc` parameter
+- `--skip_qc` parameter
 
 ### Dependencies
 
-* Add mosdepth `0.2.6`
-* Add bioconductor-complexheatmap `2.2.0`
-* Add bioconductor-biostrings `2.54.0`
-* Add r-optparse `1.6.6`
-* Add r-tidyr `1.1.0`
-* Add r-tidyverse `1.3.0`
-* Add r-ggplot2 `3.3.1`
-* Add r-reshape2 `1.4.4`
-* Add r-viridis `0.5.1`
-* Update sra-tools `2.10.3` -> `2.10.7`
-* Update bowtie2 `2.3.5.1` -> `2.4.1`
-* Update picard `2.22.8` -> `2.23.0`
-* Update minia `3.2.3` -> `3.2.4`
-* Update plasmidid `1.5.2` -> `1.6.3`
+- Add mosdepth `0.2.6`
+- Add bioconductor-complexheatmap `2.2.0`
+- Add bioconductor-biostrings `2.54.0`
+- Add r-optparse `1.6.6`
+- Add r-tidyr `1.1.0`
+- Add r-tidyverse `1.3.0`
+- Add r-ggplot2 `3.3.1`
+- Add r-reshape2 `1.4.4`
+- Add r-viridis `0.5.1`
+- Update sra-tools `2.10.3` -> `2.10.7`
+- Update bowtie2 `2.3.5.1` -> `2.4.1`
+- Update picard `2.22.8` -> `2.23.0`
+- Update minia `3.2.3` -> `3.2.4`
+- Update plasmidid `1.5.2` -> `1.6.3`
 
 ## [[1.0.0](https://github.com/nf-core/viralrecon/releases/tag/1.0.0)] - 2020-06-01
 
@@ -406,22 +402,22 @@
 3. Read QC ([`FastQC`](https://www.bioinformatics.babraham.ac.uk/projects/fastqc/))
 4. Adapter trimming ([`fastp`](https://github.com/OpenGene/fastp))
 5. Variant calling
-    1. Read alignment ([`Bowtie 2`](http://bowtie-bio.sourceforge.net/bowtie2/index.shtml))
-    2. Sort and index alignments ([`SAMtools`](https://sourceforge.net/projects/samtools/files/samtools/))
-    3. Primer sequence removal ([`iVar`](https://github.com/andersen-lab/ivar); _amplicon data only_)
-    4. Duplicate read marking ([`picard`](https://broadinstitute.github.io/picard/); _removal optional_)
-    5. Alignment-level QC ([`picard`](https://broadinstitute.github.io/picard/), [`SAMtools`](https://sourceforge.net/projects/samtools/files/samtools/))
-    6. Choice of multiple variant calling and consensus sequence generation routes ([`VarScan 2`](http://dkoboldt.github.io/varscan/), [`BCFTools`](http://samtools.github.io/bcftools/bcftools.html), [`BEDTools`](https://github.com/arq5x/bedtools2/) _||_ [`iVar variants and consensus`](https://github.com/andersen-lab/ivar) _||_ [`BCFTools`](http://samtools.github.io/bcftools/bcftools.html), [`BEDTools`](https://github.com/arq5x/bedtools2/))
-        * Variant annotation ([`SnpEff`](http://snpeff.sourceforge.net/SnpEff.html), [`SnpSift`](http://snpeff.sourceforge.net/SnpSift.html))
-        * Consensus assessment report ([`QUAST`](http://quast.sourceforge.net/quast))
+   1. Read alignment ([`Bowtie 2`](http://bowtie-bio.sourceforge.net/bowtie2/index.shtml))
+   2. Sort and index alignments ([`SAMtools`](https://sourceforge.net/projects/samtools/files/samtools/))
+   3. Primer sequence removal ([`iVar`](https://github.com/andersen-lab/ivar); _amplicon data only_)
+   4. Duplicate read marking ([`picard`](https://broadinstitute.github.io/picard/); _removal optional_)
+   5. Alignment-level QC ([`picard`](https://broadinstitute.github.io/picard/), [`SAMtools`](https://sourceforge.net/projects/samtools/files/samtools/))
+   6. Choice of multiple variant calling and consensus sequence generation routes ([`VarScan 2`](http://dkoboldt.github.io/varscan/), [`BCFTools`](http://samtools.github.io/bcftools/bcftools.html), [`BEDTools`](https://github.com/arq5x/bedtools2/) _||_ [`iVar variants and consensus`](https://github.com/andersen-lab/ivar) _||_ [`BCFTools`](http://samtools.github.io/bcftools/bcftools.html), [`BEDTools`](https://github.com/arq5x/bedtools2/))
+      - Variant annotation ([`SnpEff`](http://snpeff.sourceforge.net/SnpEff.html), [`SnpSift`](http://snpeff.sourceforge.net/SnpSift.html))
+      - Consensus assessment report ([`QUAST`](http://quast.sourceforge.net/quast))
 6. _De novo_ assembly
-    1. Primer trimming ([`Cutadapt`](https://cutadapt.readthedocs.io/en/stable/guide.html); _amplicon data only_)
-    2. Removal of host reads ([`Kraken 2`](http://ccb.jhu.edu/software/kraken2/))
-    3. Choice of multiple assembly tools ([`SPAdes`](http://cab.spbu.ru/software/spades/) _||_ [`metaSPAdes`](http://cab.spbu.ru/software/meta-spades/) _||_ [`Unicycler`](https://github.com/rrwick/Unicycler) _||_ [`minia`](https://github.com/GATB/minia))
-        * Blast to reference genome ([`blastn`](https://blast.ncbi.nlm.nih.gov/Blast.cgi?PAGE_TYPE=BlastSearch))
-        * Contiguate assembly ([`ABACAS`](https://www.sanger.ac.uk/science/tools/pagit))
-        * Assembly report ([`PlasmidID`](https://github.com/BU-ISCIII/plasmidID))
-        * Assembly assessment report ([`QUAST`](http://quast.sourceforge.net/quast))
-        * Call variants relative to reference ([`Minimap2`](https://github.com/lh3/minimap2), [`seqwish`](https://github.com/ekg/seqwish), [`vg`](https://github.com/vgteam/vg), [`Bandage`](https://github.com/rrwick/Bandage))
-        * Variant annotation ([`SnpEff`](http://snpeff.sourceforge.net/SnpEff.html), [`SnpSift`](http://snpeff.sourceforge.net/SnpSift.html))
+   1. Primer trimming ([`Cutadapt`](https://cutadapt.readthedocs.io/en/stable/guide.html); _amplicon data only_)
+   2. Removal of host reads ([`Kraken 2`](http://ccb.jhu.edu/software/kraken2/))
+   3. Choice of multiple assembly tools ([`SPAdes`](http://cab.spbu.ru/software/spades/) _||_ [`metaSPAdes`](http://cab.spbu.ru/software/meta-spades/) _||_ [`Unicycler`](https://github.com/rrwick/Unicycler) _||_ [`minia`](https://github.com/GATB/minia))
+      - Blast to reference genome ([`blastn`](https://blast.ncbi.nlm.nih.gov/Blast.cgi?PAGE_TYPE=BlastSearch))
+      - Contiguate assembly ([`ABACAS`](https://www.sanger.ac.uk/science/tools/pagit))
+      - Assembly report ([`PlasmidID`](https://github.com/BU-ISCIII/plasmidID))
+      - Assembly assessment report ([`QUAST`](http://quast.sourceforge.net/quast))
+      - Call variants relative to reference ([`Minimap2`](https://github.com/lh3/minimap2), [`seqwish`](https://github.com/ekg/seqwish), [`vg`](https://github.com/vgteam/vg), [`Bandage`](https://github.com/rrwick/Bandage))
+      - Variant annotation ([`SnpEff`](http://snpeff.sourceforge.net/SnpEff.html), [`SnpSift`](http://snpeff.sourceforge.net/SnpSift.html))
 7. Present QC and visualisation for raw read, alignment, assembly and variant calling results ([`MultiQC`](http://multiqc.info/))