/*
 * -------------------------------------------------
 *  nf-core/viralrecon Nextflow config file
 * -------------------------------------------------
 * Default config options for all environments.
 */


// Global default params, used in configs
params {

  // Input options
  input                        = null
  platform                     = null
  protocol                     = null

  // SRA download options
  public_data_ids              = null
  skip_sra_fastq_download      = false

  // Reference genome options
  genome                       = null
  primer_set                   = null
  primer_set_version           = null
  primer_fasta                 = null
  primer_left_suffix           = '_LEFT'
  primer_right_suffix          = '_RIGHT'
  save_reference               = false

  // Nanopore options
  fastq_dir                    = null
  fast5_dir                    = null
  sequencing_summary           = null
  min_barcode_reads            = 100
  min_guppyplex_reads          = 10
  artic_minion_caller          = 'nanopolish'
  artic_minion_aligner         = 'minimap2'
  artic_minion_medaka_model    = null
  skip_pycoqc                  = false
  skip_nanoplot                = false

  // Nanopore/Illumina options
  asciigenome_read_depth       = 50
  asciigenome_window_size      = 50
  multiqc_title                = null
  multiqc_config               = null
  max_multiqc_email_size       = '25.MB'
  skip_mosdepth                = false
  skip_pangolin                = false
  skip_nextclade               = false
  skip_asciigenome             = false
  skip_variants_quast          = false
  skip_multiqc                 = false
  
  // Illumina QC, read trimming and filtering options
  kraken2_db                   = 's3://nf-core-awsmegatests/viralrecon/input_data/kraken2_human.tar.gz'
  kraken2_db_name              = 'human'
  kraken2_variants_host_filter = false
  kraken2_assembly_host_filter = true
  save_trimmed_fail            = false
  skip_fastqc                  = false
  skip_kraken2                 = false
  skip_fastp                   = false
  skip_cutadapt                = false
  
  // Illumina variant calling options
  callers                      = null
  min_mapped_reads             = 1000
  ivar_trim_noprimer           = false
  ivar_trim_offset             = null
  filter_duplicates            = false
  save_unaligned               = false
  save_mpileup                 = false
  skip_ivar_trim               = false
  skip_markduplicates          = true
  skip_picard_metrics          = false
  skip_snpeff                  = false
  skip_consensus               = false
  skip_variants                = false

  // Illumina de novo assembly options
  assemblers                   = 'spades'
  spades_mode                  = 'rnaviral'
  spades_hmm                   = null
  blast_db                     = null
  skip_bandage                 = false
  skip_blast                   = false
  skip_abacas                  = false
  skip_plasmidid               = false
  skip_assembly_quast          = false
  skip_assembly                = false

  // Boilerplate options
<<<<<<< HEAD
  outdir                       = './results'
  tracedir                     = "${params.outdir}/pipeline_info"
  publish_dir_mode             = 'copy'
  email                        = null
  email_on_fail                = null
  plaintext_email              = false
  monochrome_logs              = false
  help                         = false
  enable_conda                 = false
  singularity_pull_docker_container = false
  validate_params              = true
  show_hidden_params           = false
  schema_ignore_params         = 'genomes,modules,igenomes_base'
  
  // Config options
  custom_config_version        = 'master'
  custom_config_base           = "https://raw.githubusercontent.com/nf-core/configs/${params.custom_config_version}"
  hostnames                    = [:]
  config_profile_name          = null
  config_profile_description   = null
  config_profile_contact       = null
  config_profile_url           = null
=======
  multiqc_config = false
  email = false
  email_on_fail = false
  max_multiqc_email_size = 25.MB
  plaintext_email = false
  monochrome_logs = false
  help = false
  igenomes_base = 's3://ngi-igenomes/igenomes'
  tracedir = "${params.outdir}/pipeline_info"
  igenomes_ignore = false
  custom_config_version = 'master'
  custom_config_base = "https://raw.githubusercontent.com/nf-core/configs/${params.custom_config_version}"
  hostnames = false
  config_profile_name = null
  config_profile_description = false
  config_profile_contact = false
  config_profile_url = false
  validate_params = true
  show_hidden_params = false
  schema_ignore_params = 'genomes,input_paths'
>>>>>>> 07ae0778

  // Max resource options
  // Defaults only, expecting to be overwritten
  max_memory                   = '128.GB'
  max_cpus                     = 16
  max_time                     = '240.h'

}

// Load base.config by default for all pipelines
includeConfig 'conf/base.config'

// Load modules.config for DSL2 module specific options
includeConfig 'conf/modules.config'

// Load nf-core custom profiles from different Institutions
try {
  includeConfig "${params.custom_config_base}/nfcore_custom.config"
} catch (Exception e) {
  System.err.println("WARNING: Could not load nf-core/config profiles: ${params.custom_config_base}/nfcore_custom.config")
}

// Load nf-core/viralrecon custom config.
// The default 'genomes.config' used by the pipeline can be found here and is auto-loaded via the pipeline config:
// https://github.com/nf-core/configs/blob/master/conf/pipeline/viralrecon/genomes.config
try {
  includeConfig "${params.custom_config_base}/pipeline/viralrecon.config"
} catch (Exception e) {
  System.err.println("WARNING: Could not load nf-core/config/viralrecon profiles: ${params.custom_config_base}/pipeline/viralrecon.config")
}

profiles {
  debug { process.beforeScript = 'echo $HOSTNAME' }
  conda {
<<<<<<< HEAD
    params.enable_conda    = true
    docker.enabled         = false
    singularity.enabled    = false
    podman.enabled         = false
    shifter.enabled        = false
    charliecloud.enabled   = false
    
=======
    docker.enabled = false
    singularity.enabled = false
    podman.enabled = false
    shifter.enabled = false
    charliecloud.enabled = false
    process.conda = "$projectDir/environment.yml"
>>>>>>> 07ae0778
  }
  docker {
    docker.enabled         = true
    // Avoid this error:
    //   WARNING: Your kernel does not support swap limit capabilities or the cgroup is not mounted. Memory limited without swap.
    // Testing this in nf-core after discussion here https://github.com/nf-core/tools/pull/351
    // once this is established and works well, nextflow might implement this behavior as new default.
    docker.runOptions      = '-u \$(id -u):\$(id -g)'
    singularity.enabled    = false
    podman.enabled         = false
    shifter.enabled        = false
    charliecloud.enabled   = false
  }
  singularity {
    singularity.enabled    = true
    singularity.autoMounts = true
    docker.enabled         = false
    podman.enabled         = false
    shifter.enabled        = false
    charliecloud.enabled   = false
  }
  podman {
<<<<<<< HEAD
    podman.enabled         = true
    docker.enabled         = false
    singularity.enabled    = false
    shifter.enabled        = false
    charliecloud.enabled   = false
=======
    singularity.enabled = false
    docker.enabled = false
    podman.enabled = true
    shifter.enabled = false
    charliecloud.enabled = false
>>>>>>> 07ae0778
  }
  shifter {
    shifter.enabled        = true
    docker.enabled         = false
    singularity.enabled    = false
    podman.enabled         = false
    charliecloud.enabled   = false
  }
  charliecloud {
    charliecloud.enabled   = true
    docker.enabled         = false
    singularity.enabled    = false
    podman.enabled         = false
    shifter.enabled        = false
  }
  test               { includeConfig 'conf/test.config'               }
  test_sra           { includeConfig 'conf/test_sra.config'           }
  test_sispa         { includeConfig 'conf/test_sispa.config'         }
  test_nanopore      { includeConfig 'conf/test_nanopore.config'      }
  test_full          { includeConfig 'conf/test_full.config'          }
  test_full_illumina { includeConfig 'conf/test_full.config'          }
  test_full_nanopore { includeConfig 'conf/test_full_nanopore.config' }
  test_full_sispa    { includeConfig 'conf/test_full_sispa.config'    }
}

// Increase time available to build Conda environment
conda { createTimeout = "120 min" }

// Export these variables to prevent local Python/R libraries from conflicting with those in the container
env {
  PYTHONNOUSERSITE = 1
  R_PROFILE_USER   = "/.Rprofile"
  R_ENVIRON_USER   = "/.Renviron"
}

// Capture exit codes from upstream processes when piping
process.shell = ['/bin/bash', '-euo', 'pipefail']

def trace_timestamp = new java.util.Date().format( 'yyyy-MM-dd_HH-mm-ss')
timeline {
  enabled = true
<<<<<<< HEAD
  file    = "${params.tracedir}/execution_timeline_${trace_timestamp}.html"
}
report {
  enabled = true
  file    = "${params.tracedir}/execution_report_${trace_timestamp}.html"
}
trace {
  enabled = true
  file    = "${params.tracedir}/execution_trace_${trace_timestamp}.txt"
}
dag {
  enabled = true
  file    = "${params.tracedir}/pipeline_dag_${trace_timestamp}.svg"
}

manifest {
  name            = 'nf-core/viralrecon'
  author          = 'Sarai Varona and Sara Monzon'
  homePage        = 'https://github.com/nf-core/viralrecon'
  description     = 'Assembly and intrahost/low-frequency variant calling for viral samples'
  mainScript      = 'main.nf'
  nextflowVersion = '!>=21.04.0'
  version         = '2.0'
=======
  file = "${params.tracedir}/execution_timeline_${trace_timestamp}.html"
}
report {
  enabled = true
  file = "${params.tracedir}/execution_report_${trace_timestamp}.html"
}
trace {
  enabled = true
  file = "${params.tracedir}/execution_trace_${trace_timestamp}.txt"
}
dag {
  enabled = true
  file = "${params.tracedir}/pipeline_dag_${trace_timestamp}.svg"
}

manifest {
  name = 'nf-core/viralrecon'
  author = 'Sarai Varona and Sara Monzon'
  homePage = 'https://github.com/nf-core/viralrecon'
  description = 'Assembly and intrahost/low-frequency variant calling for viral samples'
  mainScript = 'main.nf'
  nextflowVersion = '>=20.04.0'
  version = '2.0'
>>>>>>> 07ae0778
}

// Function to ensure that resource requirements don't go beyond
// a maximum limit
def check_max(obj, type) {
  if (type == 'memory') {
    try {
      if (obj.compareTo(params.max_memory as nextflow.util.MemoryUnit) == 1)
        return params.max_memory as nextflow.util.MemoryUnit
      else
        return obj
    } catch (all) {
      println "   ### ERROR ###   Max memory '${params.max_memory}' is not valid! Using default value: $obj"
      return obj
    }
  } else if (type == 'time') {
    try {
      if (obj.compareTo(params.max_time as nextflow.util.Duration) == 1)
        return params.max_time as nextflow.util.Duration
      else
        return obj
    } catch (all) {
      println "   ### ERROR ###   Max time '${params.max_time}' is not valid! Using default value: $obj"
      return obj
    }
  } else if (type == 'cpus') {
    try {
      return Math.min( obj, params.max_cpus as int )
    } catch (all) {
      println "   ### ERROR ###   Max cpus '${params.max_cpus}' is not valid! Using default value: $obj"
      return obj
    }
  }
}<|MERGE_RESOLUTION|>--- conflicted
+++ resolved
@@ -91,7 +91,6 @@
   skip_assembly                = false
 
   // Boilerplate options
-<<<<<<< HEAD
   outdir                       = './results'
   tracedir                     = "${params.outdir}/pipeline_info"
   publish_dir_mode             = 'copy'
@@ -114,28 +113,6 @@
   config_profile_description   = null
   config_profile_contact       = null
   config_profile_url           = null
-=======
-  multiqc_config = false
-  email = false
-  email_on_fail = false
-  max_multiqc_email_size = 25.MB
-  plaintext_email = false
-  monochrome_logs = false
-  help = false
-  igenomes_base = 's3://ngi-igenomes/igenomes'
-  tracedir = "${params.outdir}/pipeline_info"
-  igenomes_ignore = false
-  custom_config_version = 'master'
-  custom_config_base = "https://raw.githubusercontent.com/nf-core/configs/${params.custom_config_version}"
-  hostnames = false
-  config_profile_name = null
-  config_profile_description = false
-  config_profile_contact = false
-  config_profile_url = false
-  validate_params = true
-  show_hidden_params = false
-  schema_ignore_params = 'genomes,input_paths'
->>>>>>> 07ae0778
 
   // Max resource options
   // Defaults only, expecting to be overwritten
@@ -170,22 +147,12 @@
 profiles {
   debug { process.beforeScript = 'echo $HOSTNAME' }
   conda {
-<<<<<<< HEAD
     params.enable_conda    = true
     docker.enabled         = false
     singularity.enabled    = false
     podman.enabled         = false
     shifter.enabled        = false
     charliecloud.enabled   = false
-    
-=======
-    docker.enabled = false
-    singularity.enabled = false
-    podman.enabled = false
-    shifter.enabled = false
-    charliecloud.enabled = false
-    process.conda = "$projectDir/environment.yml"
->>>>>>> 07ae0778
   }
   docker {
     docker.enabled         = true
@@ -208,19 +175,11 @@
     charliecloud.enabled   = false
   }
   podman {
-<<<<<<< HEAD
     podman.enabled         = true
     docker.enabled         = false
     singularity.enabled    = false
     shifter.enabled        = false
     charliecloud.enabled   = false
-=======
-    singularity.enabled = false
-    docker.enabled = false
-    podman.enabled = true
-    shifter.enabled = false
-    charliecloud.enabled = false
->>>>>>> 07ae0778
   }
   shifter {
     shifter.enabled        = true
@@ -262,7 +221,6 @@
 def trace_timestamp = new java.util.Date().format( 'yyyy-MM-dd_HH-mm-ss')
 timeline {
   enabled = true
-<<<<<<< HEAD
   file    = "${params.tracedir}/execution_timeline_${trace_timestamp}.html"
 }
 report {
@@ -286,31 +244,6 @@
   mainScript      = 'main.nf'
   nextflowVersion = '!>=21.04.0'
   version         = '2.0'
-=======
-  file = "${params.tracedir}/execution_timeline_${trace_timestamp}.html"
-}
-report {
-  enabled = true
-  file = "${params.tracedir}/execution_report_${trace_timestamp}.html"
-}
-trace {
-  enabled = true
-  file = "${params.tracedir}/execution_trace_${trace_timestamp}.txt"
-}
-dag {
-  enabled = true
-  file = "${params.tracedir}/pipeline_dag_${trace_timestamp}.svg"
-}
-
-manifest {
-  name = 'nf-core/viralrecon'
-  author = 'Sarai Varona and Sara Monzon'
-  homePage = 'https://github.com/nf-core/viralrecon'
-  description = 'Assembly and intrahost/low-frequency variant calling for viral samples'
-  mainScript = 'main.nf'
-  nextflowVersion = '>=20.04.0'
-  version = '2.0'
->>>>>>> 07ae0778
 }
 
 // Function to ensure that resource requirements don't go beyond
