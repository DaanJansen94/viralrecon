--- conflicted
+++ resolved
@@ -143,21 +143,11 @@
   podman {
     podman.enabled = true
   }
-<<<<<<< HEAD
   test            { includeConfig 'conf/test.config' }
   test_sra        { includeConfig 'conf/test_sra.config' }
   test_sispa      { includeConfig 'conf/test_sispa.config' }
   test_full       { includeConfig 'conf/test_full.config' }
   test_full_sispa { includeConfig 'conf/test_full_sispa.config' }
-=======
-  test { includeConfig 'conf/test.config' }
-  test_full { includeConfig 'conf/test_full.config' }
-}
-
-// Load igenomes.config if required
-if (!params.igenomes_ignore) {
-  includeConfig 'conf/igenomes.config'
->>>>>>> 60cd9305
 }
 
 // Export these variables to prevent local Python/R libraries from conflicting with those in the container
