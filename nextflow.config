/*
 * -------------------------------------------------
 *  nf-core/viralrecon Nextflow config file
 * -------------------------------------------------
 * Default config options for all environments.
 */

// Global default params, used in configs
params {

  // Workflow flags
  // Options: Generic
  input = './samplesheet.csv'
  protocol = 'metagenomic'
  amplicon_fasta = false
  amplicon_bed =false

  // Options: SRA download
  ignore_sra_errors = false
  save_sra_fastq = false
  skip_sra = false

  // Options: Reference genomes
  genome = false
  save_reference = false

  // Options: Kraken2
  kraken2_db = 'https://zenodo.org/record/3738199/files/kraken2_human.tar.gz'
  kraken2_db_name = 'human'
  kraken2_use_ftp = false
  save_kraken2_fastq = false

  // Options: Read Trimming
  skip_adapter_trimming = false
  skip_amplicon_trimming = false
  save_trimmed = false

  // Options: Variant calling
  callers = 'varscan2,ivar'
  ivar_exclude_reads = false
  save_align_intermeds = false
  save_pileup = false
  skip_snpeff = false
  skip_variants_quast = false
  skip_variants = false

  // Options: De novo assembly
<<<<<<< HEAD
  assemblers = 'spades,metaspades,unicycler'
  skip_vg = false
=======
  assemblers = 'spades,metaspades,unicycler,minia'
>>>>>>> 88175843
  skip_blast = false
  skip_abacas = false
  skip_plasmidid = false
  skip_assembly_quast = false
  skip_assembly = false

  // Options: QC
  skip_fastqc = false
  skip_picard_metrics = false
  skip_multiqc = false
  skip_qc = false

  // Boilerplate options
  outdir = './results'
  publish_dir_mode = 'copy'
  name = false
  multiqc_config = false
  email = false
  email_on_fail = false
  max_multiqc_email_size = 25.MB
  plaintext_email = false
  monochrome_logs = false
  help = false
  tracedir = "${params.outdir}/pipeline_info"
  custom_config_version = 'master'
  custom_config_base = "https://raw.githubusercontent.com/nf-core/configs/${params.custom_config_version}"
  hostnames = false
  config_profile_description = false
  config_profile_contact = false
  config_profile_url = false

  // Defaults only, expecting to be overwritten
  max_memory = 128.GB
  max_cpus = 16
  max_time = 240.h

}

// Container slug. Stable releases should specify release tag!
// Developmental code should specify :dev
process.container = 'nfcore/viralrecon:dev'

// Load base.config by default for all pipelines
includeConfig 'conf/base.config'

// Load nf-core custom profiles from different Institutions
try {
  includeConfig "${params.custom_config_base}/nfcore_custom.config"
} catch (Exception e) {
  System.err.println("WARNING: Could not load nf-core/config profiles: ${params.custom_config_base}/nfcore_custom.config")
}

// Load nf-core/viralrecon custom config
try {
  includeConfig "${params.custom_config_base}/pipeline/viralrecon.config"
} catch (Exception e) {
  System.err.println("WARNING: Could not load nf-core/config/viralrecon profiles: ${params.custom_config_base}/pipeline/viralrecon.config")
}

profiles {
  conda { process.conda = "$baseDir/environment.yml" }
  debug { process.beforeScript = 'echo $HOSTNAME' }
  docker {
    docker.enabled = true
    // Avoid this error:
    //   WARNING: Your kernel does not support swap limit capabilities or the cgroup is not mounted. Memory limited without swap.
    // Testing this in nf-core after discussion here https://github.com/nf-core/tools/pull/351
    // once this is established and works well, nextflow might implement this behavior as new default.
    docker.runOptions = '-u \$(id -u):\$(id -g)'
  }
  singularity {
    singularity.enabled = true
    singularity.autoMounts = true
  }
  test            { includeConfig 'conf/test.config' }
  test_sra        { includeConfig 'conf/test_sra.config' }
  test_full       { includeConfig 'conf/test_full.config' }
  test_sispa      { includeConfig 'conf/test_sispa.config' }
  test_full_sispa { includeConfig 'conf/test_full_sispa.config' }
}

// Export these variables to prevent local Python/R libraries from conflicting with those in the container
env {
  PYTHONNOUSERSITE = 1
  R_PROFILE_USER = "/.Rprofile"
  R_ENVIRON_USER = "/.Renviron"
}

// Capture exit codes from upstream processes when piping
process.shell = ['/bin/bash', '-euo', 'pipefail']

timeline {
  enabled = true
  file = "${params.tracedir}/execution_timeline.html"
}
report {
  enabled = true
  file = "${params.tracedir}/execution_report.html"
}
trace {
  enabled = true
  file = "${params.tracedir}/execution_trace.txt"
}
dag {
  enabled = true
  file = "${params.tracedir}/pipeline_dag.svg"
}

manifest {
  name = 'nf-core/viralrecon'
  author = 'Sarai Varona and Sara Monzon'
  homePage = 'https://github.com/nf-core/viralrecon'
  description = 'Assembly and intrahost/low-frequency variant calling for viral samples'
  mainScript = 'main.nf'
  nextflowVersion = '>=19.10.0'
  version = '1.0dev'
}

// Function to ensure that resource requirements don't go beyond
// a maximum limit
def check_max(obj, type) {
  if (type == 'memory') {
    try {
      if (obj.compareTo(params.max_memory as nextflow.util.MemoryUnit) == 1)
        return params.max_memory as nextflow.util.MemoryUnit
      else
        return obj
    } catch (all) {
      println "   ### ERROR ###   Max memory '${params.max_memory}' is not valid! Using default value: $obj"
      return obj
    }
  } else if (type == 'time') {
    try {
      if (obj.compareTo(params.max_time as nextflow.util.Duration) == 1)
        return params.max_time as nextflow.util.Duration
      else
        return obj
    } catch (all) {
      println "   ### ERROR ###   Max time '${params.max_time}' is not valid! Using default value: $obj"
      return obj
    }
  } else if (type == 'cpus') {
    try {
      return Math.min( obj, params.max_cpus as int )
    } catch (all) {
      println "   ### ERROR ###   Max cpus '${params.max_cpus}' is not valid! Using default value: $obj"
      return obj
    }
  }
}<|MERGE_RESOLUTION|>--- conflicted
+++ resolved
@@ -45,12 +45,8 @@
   skip_variants = false
 
   // Options: De novo assembly
-<<<<<<< HEAD
-  assemblers = 'spades,metaspades,unicycler'
+  assemblers = 'spades,metaspades,unicycler,minia'
   skip_vg = false
-=======
-  assemblers = 'spades,metaspades,unicycler,minia'
->>>>>>> 88175843
   skip_blast = false
   skip_abacas = false
   skip_plasmidid = false
