--- conflicted
+++ resolved
@@ -140,23 +140,14 @@
     singularity.enabled = true
     singularity.autoMounts = true
   }
-<<<<<<< HEAD
+  podman {
+    podman.enabled = true
+  }
   test            { includeConfig 'conf/test.config' }
   test_sra        { includeConfig 'conf/test_sra.config' }
   test_sispa      { includeConfig 'conf/test_sispa.config' }
   test_full       { includeConfig 'conf/test_full.config' }
   test_full_sispa { includeConfig 'conf/test_full_sispa.config' }
-=======
-  podman {
-    podman.enabled = true
-  }
-  test { includeConfig 'conf/test.config' }
-}
-
-// Load igenomes.config if required
-if (!params.igenomes_ignore) {
-  includeConfig 'conf/igenomes.config'
->>>>>>> 7002a5eb
 }
 
 // Export these variables to prevent local Python/R libraries from conflicting with those in the container
