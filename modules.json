{
    "name": "nf-core/viralrecon",
    "homePage": "https://github.com/nf-core/viralrecon",
    "repos": {
        "nf-core/modules": {
<<<<<<< HEAD
            "custom/dumpsoftwareversions": {
                "git_sha": "20d8250d9f39ddb05dfb437603aaf99b5c0b2b41"
=======
            "abacas": {
                "git_sha": "e937c7950af70930d1f34bb961403d9d2aa81c7d"
            },
            "artic/guppyplex": {
                "git_sha": "e937c7950af70930d1f34bb961403d9d2aa81c7d"
            },
            "artic/minion": {
                "git_sha": "e937c7950af70930d1f34bb961403d9d2aa81c7d"
            },
            "bandage/image": {
                "git_sha": "e937c7950af70930d1f34bb961403d9d2aa81c7d"
            },
            "bcftools/consensus": {
                "git_sha": "e937c7950af70930d1f34bb961403d9d2aa81c7d"
            },
            "bcftools/mpileup": {
                "git_sha": "e937c7950af70930d1f34bb961403d9d2aa81c7d"
            },
            "bcftools/stats": {
                "git_sha": "e937c7950af70930d1f34bb961403d9d2aa81c7d"
            },
            "bedtools/genomecov": {
                "git_sha": "e937c7950af70930d1f34bb961403d9d2aa81c7d"
            },
            "bedtools/getfasta": {
                "git_sha": "e937c7950af70930d1f34bb961403d9d2aa81c7d"
            },
            "bedtools/maskfasta": {
                "git_sha": "e937c7950af70930d1f34bb961403d9d2aa81c7d"
            },
            "bedtools/merge": {
                "git_sha": "e937c7950af70930d1f34bb961403d9d2aa81c7d"
            },
            "blast/blastn": {
                "git_sha": "e937c7950af70930d1f34bb961403d9d2aa81c7d"
            },
            "blast/makeblastdb": {
                "git_sha": "e937c7950af70930d1f34bb961403d9d2aa81c7d"
            },
            "bowtie2/align": {
                "git_sha": "e937c7950af70930d1f34bb961403d9d2aa81c7d"
            },
            "bowtie2/build": {
                "git_sha": "e937c7950af70930d1f34bb961403d9d2aa81c7d"
            },
            "cat/fastq": {
                "git_sha": "e937c7950af70930d1f34bb961403d9d2aa81c7d"
            },
            "fastp": {
                "git_sha": "e937c7950af70930d1f34bb961403d9d2aa81c7d"
>>>>>>> 6bd542b0
            },
            "fastqc": {
                "git_sha": "9d0cad583b9a71a6509b754fdf589cbfbed08961"
            },
<<<<<<< HEAD
            "multiqc": {
                "git_sha": "20d8250d9f39ddb05dfb437603aaf99b5c0b2b41"
=======
            "gunzip": {
                "git_sha": "e937c7950af70930d1f34bb961403d9d2aa81c7d"
            },
            "ivar/consensus": {
                "git_sha": "e937c7950af70930d1f34bb961403d9d2aa81c7d"
            },
            "ivar/trim": {
                "git_sha": "e937c7950af70930d1f34bb961403d9d2aa81c7d"
            },
            "ivar/variants": {
                "git_sha": "e937c7950af70930d1f34bb961403d9d2aa81c7d"
            },
            "kraken2/kraken2": {
                "git_sha": "e937c7950af70930d1f34bb961403d9d2aa81c7d"
            },
            "minia": {
                "git_sha": "e937c7950af70930d1f34bb961403d9d2aa81c7d"
            },
            "mosdepth": {
                "git_sha": "e937c7950af70930d1f34bb961403d9d2aa81c7d"
            },
            "nanoplot": {
                "git_sha": "e937c7950af70930d1f34bb961403d9d2aa81c7d"
            },
            "nextclade": {
                "git_sha": "29c847424034eb04765d7378fb384ad3094a66a6"
            },
            "pangolin": {
                "git_sha": "e7e30b6da631ce5288151af4e46488ac6d294ff4"
            },
            "picard/collectmultiplemetrics": {
                "git_sha": "e937c7950af70930d1f34bb961403d9d2aa81c7d"
            },
            "picard/markduplicates": {
                "git_sha": "e937c7950af70930d1f34bb961403d9d2aa81c7d"
            },
            "plasmidid": {
                "git_sha": "e937c7950af70930d1f34bb961403d9d2aa81c7d"
            },
            "pycoqc": {
                "git_sha": "e937c7950af70930d1f34bb961403d9d2aa81c7d"
            },
            "quast": {
                "git_sha": "e937c7950af70930d1f34bb961403d9d2aa81c7d"
            },
            "samtools/flagstat": {
                "git_sha": "e937c7950af70930d1f34bb961403d9d2aa81c7d"
            },
            "samtools/idxstats": {
                "git_sha": "e937c7950af70930d1f34bb961403d9d2aa81c7d"
            },
            "samtools/index": {
                "git_sha": "e937c7950af70930d1f34bb961403d9d2aa81c7d"
            },
            "samtools/mpileup": {
                "git_sha": "e937c7950af70930d1f34bb961403d9d2aa81c7d"
            },
            "samtools/sort": {
                "git_sha": "e937c7950af70930d1f34bb961403d9d2aa81c7d"
            },
            "samtools/stats": {
                "git_sha": "e937c7950af70930d1f34bb961403d9d2aa81c7d"
            },
            "samtools/view": {
                "git_sha": "e937c7950af70930d1f34bb961403d9d2aa81c7d"
            },
            "spades": {
                "git_sha": "e937c7950af70930d1f34bb961403d9d2aa81c7d"
            },
            "tabix/bgzip": {
                "git_sha": "e937c7950af70930d1f34bb961403d9d2aa81c7d"
            },
            "tabix/tabix": {
                "git_sha": "e937c7950af70930d1f34bb961403d9d2aa81c7d"
            },
            "unicycler": {
                "git_sha": "e937c7950af70930d1f34bb961403d9d2aa81c7d"
            },
            "untar": {
                "git_sha": "e937c7950af70930d1f34bb961403d9d2aa81c7d"
>>>>>>> 6bd542b0
            }
        }
    }
}<|MERGE_RESOLUTION|>--- conflicted
+++ resolved
@@ -3,10 +3,6 @@
     "homePage": "https://github.com/nf-core/viralrecon",
     "repos": {
         "nf-core/modules": {
-<<<<<<< HEAD
-            "custom/dumpsoftwareversions": {
-                "git_sha": "20d8250d9f39ddb05dfb437603aaf99b5c0b2b41"
-=======
             "abacas": {
                 "git_sha": "e937c7950af70930d1f34bb961403d9d2aa81c7d"
             },
@@ -57,15 +53,10 @@
             },
             "fastp": {
                 "git_sha": "e937c7950af70930d1f34bb961403d9d2aa81c7d"
->>>>>>> 6bd542b0
             },
             "fastqc": {
                 "git_sha": "9d0cad583b9a71a6509b754fdf589cbfbed08961"
             },
-<<<<<<< HEAD
-            "multiqc": {
-                "git_sha": "20d8250d9f39ddb05dfb437603aaf99b5c0b2b41"
-=======
             "gunzip": {
                 "git_sha": "e937c7950af70930d1f34bb961403d9d2aa81c7d"
             },
@@ -146,7 +137,6 @@
             },
             "untar": {
                 "git_sha": "e937c7950af70930d1f34bb961403d9d2aa81c7d"
->>>>>>> 6bd542b0
             }
         }
     }
