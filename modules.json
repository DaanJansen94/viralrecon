--- conflicted
+++ resolved
@@ -2,178 +2,214 @@
     "name": "nf-core/viralrecon",
     "homePage": "https://github.com/nf-core/viralrecon",
     "repos": {
-<<<<<<< HEAD
-        "nf-core/modules": {
-            "abacas": {
-                "git_sha": "e745e167c1020928ef20ea1397b6b4d230681b4d"
-            },
-            "artic/guppyplex": {
-                "git_sha": "589f39c39e05fdd9493e765b1d2b4385d3b68fde"
-            },
-            "artic/minion": {
-                "git_sha": "589f39c39e05fdd9493e765b1d2b4385d3b68fde"
-            },
-            "bandage/image": {
-                "git_sha": "e745e167c1020928ef20ea1397b6b4d230681b4d"
-            },
-            "bcftools/consensus": {
-                "git_sha": "682f789f93070bd047868300dd018faf3d434e7c"
-            },
-            "bcftools/filter": {
-                "git_sha": "682f789f93070bd047868300dd018faf3d434e7c"
-            },
-            "bcftools/mpileup": {
-                "git_sha": "682f789f93070bd047868300dd018faf3d434e7c"
-            },
-            "bcftools/norm": {
-                "git_sha": "682f789f93070bd047868300dd018faf3d434e7c"
-            },
-            "bcftools/query": {
-                "git_sha": "682f789f93070bd047868300dd018faf3d434e7c"
-            },
-            "bcftools/sort": {
-                "git_sha": "682f789f93070bd047868300dd018faf3d434e7c"
-            },
-            "bcftools/stats": {
-                "git_sha": "682f789f93070bd047868300dd018faf3d434e7c"
-            },
-            "bedtools/getfasta": {
-                "git_sha": "e745e167c1020928ef20ea1397b6b4d230681b4d"
-            },
-            "bedtools/maskfasta": {
-                "git_sha": "e745e167c1020928ef20ea1397b6b4d230681b4d"
-            },
-            "bedtools/merge": {
-                "git_sha": "e745e167c1020928ef20ea1397b6b4d230681b4d"
-            },
-            "blast/blastn": {
-                "git_sha": "e745e167c1020928ef20ea1397b6b4d230681b4d"
-            },
-            "blast/makeblastdb": {
-                "git_sha": "e745e167c1020928ef20ea1397b6b4d230681b4d"
-            },
-            "bowtie2/align": {
-                "git_sha": "848ee9a215d02d80be033bfa60881700f2bd914c"
-            },
-            "bowtie2/build": {
-                "git_sha": "e745e167c1020928ef20ea1397b6b4d230681b4d"
-            },
-            "cat/fastq": {
-                "git_sha": "9aadd9a6d3f5964476582319b3a1c54a3e3fe7c9"
-            },
-            "custom/dumpsoftwareversions": {
-                "git_sha": "682f789f93070bd047868300dd018faf3d434e7c"
-            },
-            "custom/getchromsizes": {
-                "git_sha": "213403187932dbbdd936a04474cc8cd8abae7a08"
-            },
-            "fastp": {
-                "git_sha": "9b51362a532a14665f513cf987531f9ea5046b74"
-            },
-            "fastqc": {
-                "git_sha": "49b18b1639f4f7104187058866a8fab33332bdfe"
-            },
-            "gunzip": {
-                "git_sha": "fa37e0662690c4ec4260dae282fbce08777503e6"
-            },
-            "ivar/consensus": {
-                "git_sha": "e745e167c1020928ef20ea1397b6b4d230681b4d"
-            },
-            "ivar/trim": {
-                "git_sha": "e745e167c1020928ef20ea1397b6b4d230681b4d"
-            },
-            "ivar/variants": {
-                "git_sha": "cab399507bea60d90de6d7b296163210c371b693"
-            },
-            "kraken2/kraken2": {
-                "git_sha": "abe025677cdd805cc93032341ab19885473c1a07"
-            },
-            "minia": {
-                "git_sha": "e745e167c1020928ef20ea1397b6b4d230681b4d"
-            },
-            "mosdepth": {
-                "git_sha": "72a31b76eb1b58879e0d91fb1d992e0118693098"
-            },
-            "nanoplot": {
-                "git_sha": "682f789f93070bd047868300dd018faf3d434e7c"
-            },
-            "nextclade/datasetget": {
-                "git_sha": "682f789f93070bd047868300dd018faf3d434e7c"
-            },
-            "nextclade/run": {
-                "git_sha": "682f789f93070bd047868300dd018faf3d434e7c"
-            },
-            "pangolin": {
-                "git_sha": "682f789f93070bd047868300dd018faf3d434e7c"
-            },
-            "picard/collectmultiplemetrics": {
-                "git_sha": "682f789f93070bd047868300dd018faf3d434e7c"
-            },
-            "picard/markduplicates": {
-                "git_sha": "682f789f93070bd047868300dd018faf3d434e7c"
-            },
-            "plasmidid": {
-                "git_sha": "e745e167c1020928ef20ea1397b6b4d230681b4d"
-            },
-            "pycoqc": {
-                "git_sha": "e745e167c1020928ef20ea1397b6b4d230681b4d"
-            },
-            "quast": {
-                "git_sha": "682f789f93070bd047868300dd018faf3d434e7c"
-            },
-            "samtools/flagstat": {
-                "git_sha": "ecece498f10b47b7c9d06f53a310cea5811b4c5f"
-            },
-            "samtools/idxstats": {
-                "git_sha": "ecece498f10b47b7c9d06f53a310cea5811b4c5f"
-            },
-            "samtools/index": {
-                "git_sha": "897c33d5da084b61109500ee44c01da2d3e4e773"
-            },
-            "samtools/sort": {
-                "git_sha": "897c33d5da084b61109500ee44c01da2d3e4e773"
-            },
-            "samtools/stats": {
-                "git_sha": "ecece498f10b47b7c9d06f53a310cea5811b4c5f"
-            },
-            "samtools/view": {
-                "git_sha": "6b64f9cb6c3dd3577931cc3cd032d6fb730000ce"
-            },
-            "spades": {
-                "git_sha": "682f789f93070bd047868300dd018faf3d434e7c"
-            },
-            "tabix/bgzip": {
-                "git_sha": "37bf3936f3665483d070a5e0e0b314311032af7c"
-            },
-            "tabix/tabix": {
-                "git_sha": "b3e9b88e80880f450ad79a95b2b7aa05e1de5484"
-            },
-            "unicycler": {
-                "git_sha": "e745e167c1020928ef20ea1397b6b4d230681b4d"
-            },
-            "untar": {
-                "git_sha": "51be617b1ca9bff973655eb899d591ed6ab253b5"
-            },
-            "vcflib/vcfuniq": {
-                "git_sha": "682f789f93070bd047868300dd018faf3d434e7c"
-=======
         "https://github.com/nf-core/modules.git": {
             "modules": {
                 "nf-core": {
+                    "abacas": {
+                        "branch": "master",
+                        "git_sha": "e745e167c1020928ef20ea1397b6b4d230681b4d"
+                    },
+                    "artic/guppyplex": {
+                        "branch": "master",
+                        "git_sha": "589f39c39e05fdd9493e765b1d2b4385d3b68fde"
+                    },
+                    "artic/minion": {
+                        "branch": "master",
+                        "git_sha": "589f39c39e05fdd9493e765b1d2b4385d3b68fde"
+                    },
+                    "bandage/image": {
+                        "branch": "master",
+                        "git_sha": "e745e167c1020928ef20ea1397b6b4d230681b4d"
+                    },
+                    "bcftools/consensus": {
+                        "branch": "master",
+                        "git_sha": "682f789f93070bd047868300dd018faf3d434e7c"
+                    },
+                    "bcftools/filter": {
+                        "branch": "master",
+                        "git_sha": "682f789f93070bd047868300dd018faf3d434e7c"
+                    },
+                    "bcftools/mpileup": {
+                        "branch": "master",
+                        "git_sha": "682f789f93070bd047868300dd018faf3d434e7c"
+                    },
+                    "bcftools/norm": {
+                        "branch": "master",
+                        "git_sha": "682f789f93070bd047868300dd018faf3d434e7c"
+                    },
+                    "bcftools/query": {
+                        "branch": "master",
+                        "git_sha": "682f789f93070bd047868300dd018faf3d434e7c"
+                    },
+                    "bcftools/sort": {
+                        "branch": "master",
+                        "git_sha": "682f789f93070bd047868300dd018faf3d434e7c"
+                    },
+                    "bcftools/stats": {
+                        "branch": "master",
+                        "git_sha": "682f789f93070bd047868300dd018faf3d434e7c"
+                    },
+                    "bedtools/getfasta": {
+                        "branch": "master",
+                        "git_sha": "e745e167c1020928ef20ea1397b6b4d230681b4d"
+                    },
+                    "bedtools/maskfasta": {
+                        "branch": "master",
+                        "git_sha": "e745e167c1020928ef20ea1397b6b4d230681b4d"
+                    },
+                    "bedtools/merge": {
+                        "branch": "master",
+                        "git_sha": "e745e167c1020928ef20ea1397b6b4d230681b4d"
+                    },
+                    "blast/blastn": {
+                        "branch": "master",
+                        "git_sha": "e745e167c1020928ef20ea1397b6b4d230681b4d"
+                    },
+                    "blast/makeblastdb": {
+                        "branch": "master",
+                        "git_sha": "e745e167c1020928ef20ea1397b6b4d230681b4d"
+                    },
+                    "bowtie2/align": {
+                        "branch": "master",
+                        "git_sha": "848ee9a215d02d80be033bfa60881700f2bd914c"
+                    },
+                    "bowtie2/build": {
+                        "branch": "master",
+                        "git_sha": "e745e167c1020928ef20ea1397b6b4d230681b4d"
+                    },
+                    "cat/fastq": {
+                        "branch": "master",
+                        "git_sha": "9aadd9a6d3f5964476582319b3a1c54a3e3fe7c9"
+                    },
                     "custom/dumpsoftwareversions": {
                         "branch": "master",
-                        "git_sha": "5e34754d42cd2d5d248ca8673c0a53cdf5624905"
+                        "git_sha": "682f789f93070bd047868300dd018faf3d434e7c"
+                    },
+                    "custom/getchromsizes": {
+                        "branch": "master",
+                        "git_sha": "213403187932dbbdd936a04474cc8cd8abae7a08"
+                    },
+                    "fastp": {
+                        "branch": "master",
+                        "git_sha": "9b51362a532a14665f513cf987531f9ea5046b74"
                     },
                     "fastqc": {
                         "branch": "master",
-                        "git_sha": "5e34754d42cd2d5d248ca8673c0a53cdf5624905"
-                    },
-                    "multiqc": {
-                        "branch": "master",
-                        "git_sha": "5e34754d42cd2d5d248ca8673c0a53cdf5624905"
+                        "git_sha": "49b18b1639f4f7104187058866a8fab33332bdfe"
+                    },
+                    "gunzip": {
+                        "branch": "master",
+                        "git_sha": "fa37e0662690c4ec4260dae282fbce08777503e6"
+                    },
+                    "ivar/consensus": {
+                        "branch": "master",
+                        "git_sha": "e745e167c1020928ef20ea1397b6b4d230681b4d"
+                    },
+                    "ivar/trim": {
+                        "branch": "master",
+                        "git_sha": "e745e167c1020928ef20ea1397b6b4d230681b4d"
+                    },
+                    "ivar/variants": {
+                        "branch": "master",
+                        "git_sha": "cab399507bea60d90de6d7b296163210c371b693"
+                    },
+                    "kraken2/kraken2": {
+                        "branch": "master",
+                        "git_sha": "abe025677cdd805cc93032341ab19885473c1a07"
+                    },
+                    "minia": {
+                        "branch": "master",
+                        "git_sha": "e745e167c1020928ef20ea1397b6b4d230681b4d"
+                    },
+                    "mosdepth": {
+                        "branch": "master",
+                        "git_sha": "72a31b76eb1b58879e0d91fb1d992e0118693098"
+                    },
+                    "nanoplot": {
+                        "branch": "master",
+                        "git_sha": "682f789f93070bd047868300dd018faf3d434e7c"
+                    },
+                    "nextclade/datasetget": {
+                        "branch": "master",
+                        "git_sha": "682f789f93070bd047868300dd018faf3d434e7c"
+                    },
+                    "nextclade/run": {
+                        "branch": "master",
+                        "git_sha": "682f789f93070bd047868300dd018faf3d434e7c"
+                    },
+                    "pangolin": {
+                        "branch": "master",
+                        "git_sha": "682f789f93070bd047868300dd018faf3d434e7c"
+                    },
+                    "picard/collectmultiplemetrics": {
+                        "branch": "master",
+                        "git_sha": "682f789f93070bd047868300dd018faf3d434e7c"
+                    },
+                    "picard/markduplicates": {
+                        "branch": "master",
+                        "git_sha": "682f789f93070bd047868300dd018faf3d434e7c"
+                    },
+                    "plasmidid": {
+                        "branch": "master",
+                        "git_sha": "e745e167c1020928ef20ea1397b6b4d230681b4d"
+                    },
+                    "pycoqc": {
+                        "branch": "master",
+                        "git_sha": "e745e167c1020928ef20ea1397b6b4d230681b4d"
+                    },
+                    "quast": {
+                        "branch": "master",
+                        "git_sha": "682f789f93070bd047868300dd018faf3d434e7c"
+                    },
+                    "samtools/flagstat": {
+                        "branch": "master",
+                        "git_sha": "ecece498f10b47b7c9d06f53a310cea5811b4c5f"
+                    },
+                    "samtools/idxstats": {
+                        "branch": "master",
+                        "git_sha": "ecece498f10b47b7c9d06f53a310cea5811b4c5f"
+                    },
+                    "samtools/index": {
+                        "branch": "master",
+                        "git_sha": "897c33d5da084b61109500ee44c01da2d3e4e773"
+                    },
+                    "samtools/sort": {
+                        "branch": "master",
+                        "git_sha": "897c33d5da084b61109500ee44c01da2d3e4e773"
+                    },
+                    "samtools/stats": {
+                        "branch": "master",
+                        "git_sha": "ecece498f10b47b7c9d06f53a310cea5811b4c5f"
+                    },
+                    "samtools/view": {
+                        "branch": "master",
+                        "git_sha": "6b64f9cb6c3dd3577931cc3cd032d6fb730000ce"
+                    },
+                    "spades": {
+                        "branch": "master",
+                        "git_sha": "682f789f93070bd047868300dd018faf3d434e7c"
+                    },
+                    "tabix/bgzip": {
+                        "branch": "master",
+                        "git_sha": "37bf3936f3665483d070a5e0e0b314311032af7c"
+                    },
+                    "tabix/tabix": {
+                        "branch": "master",
+                        "git_sha": "b3e9b88e80880f450ad79a95b2b7aa05e1de5484"
+                    },
+                    "unicycler": {
+                        "branch": "master",
+                        "git_sha": "e745e167c1020928ef20ea1397b6b4d230681b4d"
+                    },
+                    "untar": {
+                        "branch": "master",
+                        "git_sha": "51be617b1ca9bff973655eb899d591ed6ab253b5"
+                    },
+                    "vcflib/vcfuniq": {
+                        "branch": "master",
+                        "git_sha": "682f789f93070bd047868300dd018faf3d434e7c"
                     }
                 }
->>>>>>> 27043500
             }
         }
     }
