{
    "name": "nf-core/viralrecon",
    "homePage": "https://github.com/nf-core/viralrecon",
    "repos": {
        "nf-core/modules": {
            "abacas": {
                "git_sha": "e745e167c1020928ef20ea1397b6b4d230681b4d"
            },
            "artic/guppyplex": {
                "git_sha": "e745e167c1020928ef20ea1397b6b4d230681b4d"
            },
            "artic/minion": {
                "git_sha": "cab399507bea60d90de6d7b296163210c371b693"
            },
            "bandage/image": {
                "git_sha": "e745e167c1020928ef20ea1397b6b4d230681b4d"
            },
            "bcftools/consensus": {
                "git_sha": "e745e167c1020928ef20ea1397b6b4d230681b4d"
            },
            "bcftools/filter": {
                "git_sha": "e745e167c1020928ef20ea1397b6b4d230681b4d"
            },
            "bcftools/mpileup": {
                "git_sha": "e745e167c1020928ef20ea1397b6b4d230681b4d"
            },
            "bcftools/norm": {
                "git_sha": "e745e167c1020928ef20ea1397b6b4d230681b4d"
            },
            "bcftools/query": {
                "git_sha": "e745e167c1020928ef20ea1397b6b4d230681b4d"
            },
            "bcftools/stats": {
                "git_sha": "e745e167c1020928ef20ea1397b6b4d230681b4d"
            },
            "bedtools/getfasta": {
                "git_sha": "e745e167c1020928ef20ea1397b6b4d230681b4d"
            },
            "bedtools/maskfasta": {
                "git_sha": "e745e167c1020928ef20ea1397b6b4d230681b4d"
            },
            "bedtools/merge": {
                "git_sha": "e745e167c1020928ef20ea1397b6b4d230681b4d"
            },
            "blast/blastn": {
                "git_sha": "e745e167c1020928ef20ea1397b6b4d230681b4d"
            },
            "blast/makeblastdb": {
                "git_sha": "e745e167c1020928ef20ea1397b6b4d230681b4d"
            },
            "bowtie2/align": {
                "git_sha": "e745e167c1020928ef20ea1397b6b4d230681b4d"
            },
            "bowtie2/build": {
                "git_sha": "e745e167c1020928ef20ea1397b6b4d230681b4d"
            },
            "cat/fastq": {
                "git_sha": "e745e167c1020928ef20ea1397b6b4d230681b4d"
            },
            "custom/dumpsoftwareversions": {
                "git_sha": "e745e167c1020928ef20ea1397b6b4d230681b4d"
<<<<<<< HEAD
            },
            "custom/getchromsizes": {
                "git_sha": "e745e167c1020928ef20ea1397b6b4d230681b4d"
            },
            "fastp": {
                "git_sha": "e745e167c1020928ef20ea1397b6b4d230681b4d"
            },
            "fastqc": {
                "git_sha": "e745e167c1020928ef20ea1397b6b4d230681b4d"
            },
            "gunzip": {
                "git_sha": "e745e167c1020928ef20ea1397b6b4d230681b4d"
            },
            "ivar/consensus": {
                "git_sha": "e745e167c1020928ef20ea1397b6b4d230681b4d"
            },
            "ivar/trim": {
                "git_sha": "e745e167c1020928ef20ea1397b6b4d230681b4d"
            },
            "ivar/variants": {
                "git_sha": "cab399507bea60d90de6d7b296163210c371b693"
            },
            "kraken2/kraken2": {
                "git_sha": "e745e167c1020928ef20ea1397b6b4d230681b4d"
            },
            "minia": {
                "git_sha": "e745e167c1020928ef20ea1397b6b4d230681b4d"
            },
            "mosdepth": {
                "git_sha": "e745e167c1020928ef20ea1397b6b4d230681b4d"
            },
            "nanoplot": {
                "git_sha": "e745e167c1020928ef20ea1397b6b4d230681b4d"
            },
            "nextclade/datasetget": {
                "git_sha": "e745e167c1020928ef20ea1397b6b4d230681b4d"
            },
            "nextclade/run": {
                "git_sha": "e745e167c1020928ef20ea1397b6b4d230681b4d"
            },
            "pangolin": {
                "git_sha": "e745e167c1020928ef20ea1397b6b4d230681b4d"
            },
            "picard/collectmultiplemetrics": {
                "git_sha": "e745e167c1020928ef20ea1397b6b4d230681b4d"
            },
            "picard/markduplicates": {
                "git_sha": "e745e167c1020928ef20ea1397b6b4d230681b4d"
            },
            "plasmidid": {
                "git_sha": "e745e167c1020928ef20ea1397b6b4d230681b4d"
            },
            "pycoqc": {
                "git_sha": "e745e167c1020928ef20ea1397b6b4d230681b4d"
            },
            "quast": {
                "git_sha": "e745e167c1020928ef20ea1397b6b4d230681b4d"
            },
            "samtools/flagstat": {
                "git_sha": "e745e167c1020928ef20ea1397b6b4d230681b4d"
            },
            "samtools/idxstats": {
                "git_sha": "e745e167c1020928ef20ea1397b6b4d230681b4d"
            },
            "samtools/index": {
                "git_sha": "e745e167c1020928ef20ea1397b6b4d230681b4d"
            },
            "samtools/mpileup": {
                "git_sha": "e745e167c1020928ef20ea1397b6b4d230681b4d"
            },
            "samtools/sort": {
                "git_sha": "e745e167c1020928ef20ea1397b6b4d230681b4d"
            },
            "samtools/stats": {
                "git_sha": "e745e167c1020928ef20ea1397b6b4d230681b4d"
            },
            "samtools/view": {
                "git_sha": "e745e167c1020928ef20ea1397b6b4d230681b4d"
            },
            "spades": {
                "git_sha": "e745e167c1020928ef20ea1397b6b4d230681b4d"
            },
            "tabix/bgzip": {
                "git_sha": "e745e167c1020928ef20ea1397b6b4d230681b4d"
            },
            "tabix/tabix": {
                "git_sha": "e745e167c1020928ef20ea1397b6b4d230681b4d"
            },
            "unicycler": {
                "git_sha": "e745e167c1020928ef20ea1397b6b4d230681b4d"
            },
            "untar": {
                "git_sha": "e745e167c1020928ef20ea1397b6b4d230681b4d"
            },
            "vcflib/vcfuniq": {
=======
            },
            "fastqc": {
                "git_sha": "e745e167c1020928ef20ea1397b6b4d230681b4d"
            },
            "multiqc": {
>>>>>>> 54a32252
                "git_sha": "e745e167c1020928ef20ea1397b6b4d230681b4d"
            }
        }
    }
}<|MERGE_RESOLUTION|>--- conflicted
+++ resolved
@@ -59,7 +59,6 @@
             },
             "custom/dumpsoftwareversions": {
                 "git_sha": "e745e167c1020928ef20ea1397b6b4d230681b4d"
-<<<<<<< HEAD
             },
             "custom/getchromsizes": {
                 "git_sha": "e745e167c1020928ef20ea1397b6b4d230681b4d"
@@ -155,13 +154,6 @@
                 "git_sha": "e745e167c1020928ef20ea1397b6b4d230681b4d"
             },
             "vcflib/vcfuniq": {
-=======
-            },
-            "fastqc": {
-                "git_sha": "e745e167c1020928ef20ea1397b6b4d230681b4d"
-            },
-            "multiqc": {
->>>>>>> 54a32252
                 "git_sha": "e745e167c1020928ef20ea1397b6b4d230681b4d"
             }
         }
