#!/usr/bin/env python
from __future__ import print_function
from collections import OrderedDict
import re

regexes = {
<<<<<<< HEAD
    'nf-core/viralrecon': ['v_pipeline.txt', r"(\S+)"],
    'Nextflow': ['v_nextflow.txt', r"(\S+)"],
    'parallel-fastq-dump': ['v_parallel_fastq_dump.txt', r"parallel-fastq-dump\s:\s(\S+)"],
    'FastQC': ['v_fastqc.txt', r"FastQC\sv(\S+)"],
    'fastp': ['v_fastp.txt', r"fastp\s(\S+)"],
    'Bowtie 2': ['v_bowtie2.txt', r"bowtie2-align-s\sversion\s(\S+)"],
    'Samtools': ['v_samtools.txt', r"samtools\s(\S+)"],
    'BEDTools': ['v_bedtools.txt', r"bedtools\sv(\S+)"],
    'Mosdepth': ['v_mosdepth.txt', r"mosdepth\s(\S+)"],
    'Picard': ['v_picard.txt', r"\n(\S+)"],
    'iVar': ['v_ivar.txt', r"iVar\sversion\s(\S+)"],
    'VarScan 2': ['v_varscan.txt', r"VarScan\sv(\S+)"],
    'BCFTools': ['v_bcftools.txt', r"bcftools\s(\S+)"],
    'SnpEff': ['v_snpeff.txt', r"SnpEff\s(\S+)"],
    'SnpSift': ['v_snpsift.txt', r"SnpSift\sversion\s(\S+)"],
    'QUAST': ['v_quast.txt', r"QUAST\sv(\S+)"],
    'Cutadapt': ['v_cutadapt.txt', r"(\S+)"],
    'Kraken2': ['v_kraken2.txt', r"Kraken\sversion\s(\S+)"],
    'SPAdes': ['v_spades.txt', r"SPAdes\sgenome\sassembler\sv(\S+)"],
    'Unicycler': ['v_unicycler.txt', r"Unicycler\sv(\S+)"],
    'minia': ['v_minia.txt', r"Minia\sversion\s(\S+)"],
    'BLAST': ['v_blast.txt', r"blastn:\s(\S+)"],
    'ABACAS': ['v_abacas.txt', r"ABACAS.(\S+)"],
    'plasmidID': ['v_plasmidid.txt', r"(\S+)"],
    'Bandage': ['v_bandage.txt', r"Version:\s(\S+)"],
    'Minimap2': ['v_minimap2.txt', r"(\S+)"],
    'vg': ['v_vg.txt', r"vg\sversion\sv(\S+)"],
    'R': ['v_R.txt', r"R\sversion\s(\S+)"],
    'MultiQC': ['v_multiqc.txt', r"multiqc,\sversion\s(\S+)"]
}
results = OrderedDict()
results['nf-core/viralrecon'] = '<span style="color:#999999;\">N/A</span>'
results['Nextflow'] = '<span style="color:#999999;\">N/A</span>'
results['parallel-fastq-dump'] = '<span style="color:#999999;\">N/A</span>'
results['FastQC'] = '<span style="color:#999999;\">N/A</span>'
results['fastp'] = '<span style="color:#999999;\">N/A</span>'
results['Bowtie 2'] = '<span style="color:#999999;\">N/A</span>'
results['Samtools'] = '<span style="color:#999999;\">N/A</span>'
results['BEDTools'] = '<span style="color:#999999;\">N/A</span>'
results['Mosdepth'] = '<span style="color:#999999;\">N/A</span>'
results['Picard'] = '<span style="color:#999999;\">N/A</span>'
results['iVar'] = '<span style="color:#999999;\">N/A</span>'
results['VarScan 2'] = '<span style="color:#999999;\">N/A</span>'
results['BCFTools'] = '<span style="color:#999999;\">N/A</span>'
results['SnpEff'] = '<span style="color:#999999;\">N/A</span>'
results['SnpSift'] = '<span style="color:#999999;\">N/A</span>'
results['QUAST'] = '<span style="color:#999999;\">N/A</span>'
results['Cutadapt'] = '<span style="color:#999999;\">N/A</span>'
results['Kraken2'] = '<span style="color:#999999;\">N/A</span>'
results['SPAdes'] = '<span style="color:#999999;\">N/A</span>'
results['Unicycler'] = '<span style="color:#999999;\">N/A</span>'
results['minia'] = '<span style="color:#999999;\">N/A</span>'
results['BLAST'] = '<span style="color:#999999;\">N/A</span>'
results['ABACAS'] = '<span style="color:#999999;\">N/A</span>'
results['plasmidID'] = '<span style="color:#999999;\">N/A</span>'
results['Bandage'] = '<span style="color:#999999;\">N/A</span>'
results['Minimap2'] = '<span style="color:#999999;\">N/A</span>'
results['vg'] = '<span style="color:#999999;\">N/A</span>'
results['R'] = '<span style="color:#999999;\">N/A</span>'
results['MultiQC'] = '<span style="color:#999999;\">N/A</span>'
=======
    "nf-core/viralrecon": ["v_pipeline.txt", r"(\S+)"],
    "Nextflow": ["v_nextflow.txt", r"(\S+)"],
    "FastQC": ["v_fastqc.txt", r"FastQC v(\S+)"],
    "MultiQC": ["v_multiqc.txt", r"multiqc, version (\S+)"],
}
results = OrderedDict()
results["nf-core/viralrecon"] = '<span style="color:#999999;">N/A</span>'
results["Nextflow"] = '<span style="color:#999999;">N/A</span>'
results["FastQC"] = '<span style="color:#999999;">N/A</span>'
results["MultiQC"] = '<span style="color:#999999;">N/A</span>'
>>>>>>> 52a1e50f

# Search each file using its regex
for k, v in regexes.items():
    try:
        with open(v[0]) as x:
            versions = x.read()
            match = re.search(v[1], versions)
            if match:
                results[k] = "v{}".format(match.group(1))
    except IOError:
        results[k] = False

# Remove software set to false in results
for k in list(results):
    if not results[k]:
        del results[k]

# Dump to YAML
print(
    """
id: 'software_versions'
section_name: 'nf-core/viralrecon Software Versions'
section_href: 'https://github.com/nf-core/viralrecon'
plot_type: 'html'
description: 'are collected at run time from the software output.'
data: |
    <dl class="dl-horizontal">
"""
)
for k, v in results.items():
    print("        <dt>{}</dt><dd><samp>{}</samp></dd>".format(k, v))
print("    </dl>")

# Write out regexes as csv file:
with open("software_versions.csv", "w") as f:
    for k, v in results.items():
        f.write("{}\t{}\n".format(k, v))<|MERGE_RESOLUTION|>--- conflicted
+++ resolved
@@ -4,7 +4,6 @@
 import re
 
 regexes = {
-<<<<<<< HEAD
     'nf-core/viralrecon': ['v_pipeline.txt', r"(\S+)"],
     'Nextflow': ['v_nextflow.txt', r"(\S+)"],
     'parallel-fastq-dump': ['v_parallel_fastq_dump.txt', r"parallel-fastq-dump\s:\s(\S+)"],
@@ -65,18 +64,6 @@
 results['vg'] = '<span style="color:#999999;\">N/A</span>'
 results['R'] = '<span style="color:#999999;\">N/A</span>'
 results['MultiQC'] = '<span style="color:#999999;\">N/A</span>'
-=======
-    "nf-core/viralrecon": ["v_pipeline.txt", r"(\S+)"],
-    "Nextflow": ["v_nextflow.txt", r"(\S+)"],
-    "FastQC": ["v_fastqc.txt", r"FastQC v(\S+)"],
-    "MultiQC": ["v_multiqc.txt", r"multiqc, version (\S+)"],
-}
-results = OrderedDict()
-results["nf-core/viralrecon"] = '<span style="color:#999999;">N/A</span>'
-results["Nextflow"] = '<span style="color:#999999;">N/A</span>'
-results["FastQC"] = '<span style="color:#999999;">N/A</span>'
-results["MultiQC"] = '<span style="color:#999999;">N/A</span>'
->>>>>>> 52a1e50f
 
 # Search each file using its regex
 for k, v in regexes.items():
