#!/usr/bin/env python

import os
import sys
<<<<<<< HEAD
import errno
import argparse
=======
from collections import Counter
from pathlib import Path

logger = logging.getLogger()


class RowChecker:
    """
    Define a service that can validate and transform each given row.
>>>>>>> 27043500


def parse_args(args=None):
    Description = "Reformat nf-core/viralrecon samplesheet file and check its contents."
    Epilog = "Example usage: python check_samplesheet.py <FILE_IN> <FILE_OUT>"

    parser = argparse.ArgumentParser(description=Description, epilog=Epilog)
    parser.add_argument("FILE_IN", help="Input samplesheet file.")
    parser.add_argument("FILE_OUT", help="Output file.")
    parser.add_argument(
        "-pl",
        "--platform",
        type=str,
        dest="PLATFORM",
        default="illumina",
        help="Sequencing platform for input data. Accepted values = 'illumina' or 'nanopore'  (default: 'illumina').",
    )
    return parser.parse_args(args)

<<<<<<< HEAD

def make_dir(path):
    if len(path) > 0:
        try:
            os.makedirs(path)
        except OSError as exception:
            if exception.errno != errno.EEXIST:
                raise exception

=======
    def __init__(
        self,
        sample_col="sample",
        first_col="fastq_1",
        second_col="fastq_2",
        single_col="single_end",
        **kwargs,
    ):
        """
        Initialize the row checker with the expected column names.

        Args:
            sample_col (str): The name of the column that contains the sample name
                (default "sample").
            first_col (str): The name of the column that contains the first (or only)
                FASTQ file path (default "fastq_1").
            second_col (str): The name of the column that contains the second (if any)
                FASTQ file path (default "fastq_2").
            single_col (str): The name of the new column that will be inserted and
                records whether the sample contains single- or paired-end sequencing
                reads (default "single_end").

        """
        super().__init__(**kwargs)
        self._sample_col = sample_col
        self._first_col = first_col
        self._second_col = second_col
        self._single_col = single_col
        self._seen = set()
        self.modified = []

    def validate_and_transform(self, row):
        """
        Perform all validations on the given row and insert the read pairing status.

        Args:
            row (dict): A mapping from column headers (keys) to elements of that row
                (values).

        """
        self._validate_sample(row)
        self._validate_first(row)
        self._validate_second(row)
        self._validate_pair(row)
        self._seen.add((row[self._sample_col], row[self._first_col]))
        self.modified.append(row)

    def _validate_sample(self, row):
        """Assert that the sample name exists and convert spaces to underscores."""
        if len(row[self._sample_col]) <= 0:
            raise AssertionError("Sample input is required.")
        # Sanitize samples slightly.
        row[self._sample_col] = row[self._sample_col].replace(" ", "_")

    def _validate_first(self, row):
        """Assert that the first FASTQ entry is non-empty and has the right format."""
        if len(row[self._first_col]) <= 0:
            raise AssertionError("At least the first FASTQ file is required.")
        self._validate_fastq_format(row[self._first_col])

    def _validate_second(self, row):
        """Assert that the second FASTQ entry has the right format if it exists."""
        if len(row[self._second_col]) > 0:
            self._validate_fastq_format(row[self._second_col])

    def _validate_pair(self, row):
        """Assert that read pairs have the same file extension. Report pair status."""
        if row[self._first_col] and row[self._second_col]:
            row[self._single_col] = False
            first_col_suffix = Path(row[self._first_col]).suffixes[-2:]
            second_col_suffix = Path(row[self._second_col]).suffixes[-2:]
            if first_col_suffix != second_col_suffix:
                raise AssertionError("FASTQ pairs must have the same file extensions.")
        else:
            row[self._single_col] = True

    def _validate_fastq_format(self, filename):
        """Assert that a given filename has one of the expected FASTQ extensions."""
        if not any(filename.endswith(extension) for extension in self.VALID_FORMATS):
            raise AssertionError(
                f"The FASTQ file has an unrecognized extension: {filename}\n"
                f"It should be one of: {', '.join(self.VALID_FORMATS)}"
            )

    def validate_unique_samples(self):
        """
        Assert that the combination of sample name and FASTQ filename is unique.

        In addition to the validation, also rename all samples to have a suffix of _T{n}, where n is the
        number of times the same sample exist, but with different FASTQ files, e.g., multiple runs per experiment.

        """
        if len(self._seen) != len(self.modified):
            raise AssertionError("The pair of sample name and FASTQ must be unique.")
        seen = Counter()
        for row in self.modified:
            sample = row[self._sample_col]
            seen[sample] += 1
            row[self._sample_col] = f"{sample}_T{seen[sample]}"
>>>>>>> 27043500

def print_error(error, context="Line", context_str=""):
    error_str = "ERROR: Please check samplesheet -> {}".format(error)
    if context != "" and context_str != "":
        error_str = "ERROR: Please check samplesheet -> {}\n{}: '{}'".format(
            error, context.strip(), context_str.strip()
        )
    print(error_str)
    sys.exit(1)


def check_illumina_samplesheet(file_in, file_out):
    """
    This function checks that the samplesheet follows the following structure:

    sample,fastq_1,fastq_2
    SAMPLE_PE,SAMPLE_PE_RUN1_1.fastq.gz,SAMPLE_PE_RUN1_2.fastq.gz
    SAMPLE_PE,SAMPLE_PE_RUN2_1.fastq.gz,SAMPLE_PE_RUN2_2.fastq.gz
    SAMPLE_SE,SAMPLE_SE_RUN1_1.fastq.gz,

    For an example see:
    https://github.com/nf-core/test-datasets/blob/viralrecon/samplesheet/samplesheet_test_illumina_amplicon.csv
    """
<<<<<<< HEAD
=======
    peek = read_head(handle)
    handle.seek(0)
    sniffer = csv.Sniffer()
    if not sniffer.has_header(peek):
        logger.critical("The given sample sheet does not appear to contain a header.")
        sys.exit(1)
    dialect = sniffer.sniff(peek)
    return dialect
>>>>>>> 27043500

    sample_mapping_dict = {}
    with open(file_in, "r") as fin:

        ## Check header
        MIN_COLS = 2
        HEADER = ["sample", "fastq_1", "fastq_2"]
        header = [x.strip('"') for x in fin.readline().strip().split(",")]
        if header[: len(HEADER)] != HEADER:
            print(
                "ERROR: Please check samplesheet header -> {} != {}".format(
                    ",".join(header), ",".join(HEADER)
                )
            )
            sys.exit(1)

        ## Check sample entries
        for line in fin:
            lspl = [x.strip().strip('"') for x in line.strip().split(",")]

            # Check valid number of columns per row
            if len(lspl) < len(HEADER):
                print_error(
                    "Invalid number of columns (minimum = {})!".format(len(HEADER)),
                    "Line",
                    line,
                )
            num_cols = len([x for x in lspl if x])
            if num_cols < MIN_COLS:
                print_error(
                    "Invalid number of populated columns (minimum = {})!".format(
                        MIN_COLS
                    ),
                    "Line",
                    line,
                )

            ## Check sample name entries
            sample, fastq_1, fastq_2 = lspl[: len(HEADER)]
            if sample.find(" ") != -1:
                print(
                    f"WARNING: Spaces have been replaced by underscores for sample: {sample}"
                )
                sample = sample.replace(" ", "_")
            if not sample:
                print_error("Sample entry has not been specified!", "Line", line)

            ## Check FastQ file extension
            for fastq in [fastq_1, fastq_2]:
                if fastq:
                    if fastq.find(" ") != -1:
                        print_error("FastQ file contains spaces!", "Line", line)
                    if not fastq.endswith(".fastq.gz") and not fastq.endswith(".fq.gz"):
                        print_error(
                            "FastQ file does not have extension '.fastq.gz' or '.fq.gz'!",
                            "Line",
                            line,
                        )

            ## Auto-detect paired-end/single-end
            sample_info = []  ## [single_end, fastq_1, fastq_2]
            if sample and fastq_1 and fastq_2:  ## Paired-end short reads
                sample_info = ["0", fastq_1, fastq_2]
            elif sample and fastq_1 and not fastq_2:  ## Single-end short reads
                sample_info = ["1", fastq_1, fastq_2]
            else:
                print_error("Invalid combination of columns provided!", "Line", line)

            ## Create sample mapping dictionary = { sample: [ single_end, fastq_1, fastq_2 ] }
            if sample not in sample_mapping_dict:
                sample_mapping_dict[sample] = [sample_info]
            else:
                if sample_info in sample_mapping_dict[sample]:
                    print_error("Samplesheet contains duplicate rows!", "Line", line)
                else:
                    sample_mapping_dict[sample].append(sample_info)

    ## Write validated samplesheet with appropriate columns
    if len(sample_mapping_dict) > 0:
        out_dir = os.path.dirname(file_out)
        make_dir(out_dir)
        with open(file_out, "w") as fout:
            fout.write(",".join(["sample", "single_end", "fastq_1", "fastq_2"]) + "\n")
            for sample in sorted(sample_mapping_dict.keys()):

                ## Check that multiple runs of the same sample are of the same datatype
                if not all(
                    x[0] == sample_mapping_dict[sample][0][0]
                    for x in sample_mapping_dict[sample]
                ):
                    print_error(
                        "Multiple runs of a sample must be of the same datatype!",
                        "Sample: {}".format(sample),
                    )

                for idx, val in enumerate(sample_mapping_dict[sample]):
                    fout.write(
                        ",".join(["{}_T{}".format(sample, idx + 1)] + val) + "\n"
                    )
    else:
        print_error("No entries to process!", "Samplesheet: {}".format(file_in))


def check_nanopore_samplesheet(file_in, file_out):
    """
    This function checks that the samplesheet follows the following structure:

    sample,barcode
    SAMPLE_N,1
    SAMPLE_X,2
    SAMPLE_Z,3

    For an example see:
    https://github.com/nf-core/test-datasets/blob/viralrecon/samplesheet/samplesheet_test_nanopore.csv
    """
<<<<<<< HEAD

    sample_mapping_dict = {}
    with open(file_in, "r") as fin:

        ## Check header
        MIN_COLS = 2
        HEADER = ["sample", "barcode"]
        header = [x.strip('"') for x in fin.readline().strip().split(",")]
        if header[: len(HEADER)] != HEADER:
            print(
                "ERROR: Please check samplesheet header -> {} != {}".format(
                    ",".join(header), ",".join(HEADER)
                )
            )
=======
    required_columns = {"sample", "fastq_1", "fastq_2"}
    # See https://docs.python.org/3.9/library/csv.html#id3 to read up on `newline=""`.
    with file_in.open(newline="") as in_handle:
        reader = csv.DictReader(in_handle, dialect=sniff_format(in_handle))
        # Validate the existence of the expected header columns.
        if not required_columns.issubset(reader.fieldnames):
            req_cols = ", ".join(required_columns)
            logger.critical(f"The sample sheet **must** contain these column headers: {req_cols}.")
>>>>>>> 27043500
            sys.exit(1)

        ## Check sample entries
        for line in fin:
            lspl = [x.strip().strip('"') for x in line.strip().split(",")]

            # Check valid number of columns per row
            if len(lspl) < len(HEADER):
                print_error(
                    "Invalid number of columns (minimum = {})!".format(len(HEADER)),
                    "Line",
                    line,
                )
            num_cols = len([x for x in lspl if x])
            if num_cols < MIN_COLS:
                print_error(
                    "Invalid number of populated columns (minimum = {})!".format(
                        MIN_COLS
                    ),
                    "Line",
                    line,
                )

            ## Check sample entry
            sample, barcode = lspl[: len(HEADER)]
            if sample.find(" ") != -1:
                print(
                    f"WARNING: Spaces have been replaced by underscores for sample: {sample}"
                )
                sample = sample.replace(" ", "_")
            if sample.find("-") != -1:
                print(
                    f"WARNING: Dashes have been replaced by underscores for sample: {sample}"
                )
                sample = sample.replace("-", "_")
            if not sample:
                print_error("Sample entry has not been specified!", "Line", line)

            ## Check barcode entry
            if barcode:
                if not barcode.isdigit():
                    print_error("Barcode entry is not an integer!", "Line", line)
                else:
                    barcode = "barcode%s" % (barcode.zfill(2))

            ## Create sample mapping dictionary = { sample: barcode }
            if barcode in sample_mapping_dict.values():
                print_error(
                    "Samplesheet contains duplicate entries in the 'barcode' column!",
                    "Line",
                    line,
                )
            if sample not in sample_mapping_dict:
                sample_mapping_dict[sample] = barcode
            else:
                print_error(
                    "Samplesheet contains duplicate entries in the 'sample' column!",
                    "Line",
                    line,
                )

    ## Write validated samplesheet with appropriate columns
    if len(sample_mapping_dict) > 0:
        out_dir = os.path.dirname(file_out)
        make_dir(out_dir)
        with open(file_out, "w") as fout:
            fout.write(",".join(["sample", "barcode"]) + "\n")
            for sample in sorted(sample_mapping_dict.keys()):
                fout.write(",".join([sample, sample_mapping_dict[sample]]) + "\n")
    else:
        print_error("No entries to process!", "Samplesheet: {}".format(file_in))


def main(args=None):
    args = parse_args(args)

    if args.PLATFORM == "illumina":
        check_illumina_samplesheet(args.FILE_IN, args.FILE_OUT)
    elif args.PLATFORM == "nanopore":
        check_nanopore_samplesheet(args.FILE_IN, args.FILE_OUT)
    else:
        print(
            "Unrecognised option passed to --platform: {}. Accepted values = 'illumina' or 'nanopore'".format(
                args.PLATFORM
            )
        )
        sys.exit(1)


if __name__ == "__main__":
    sys.exit(main())<|MERGE_RESOLUTION|>--- conflicted
+++ resolved
@@ -2,20 +2,8 @@
 
 import os
 import sys
-<<<<<<< HEAD
 import errno
 import argparse
-=======
-from collections import Counter
-from pathlib import Path
-
-logger = logging.getLogger()
-
-
-class RowChecker:
-    """
-    Define a service that can validate and transform each given row.
->>>>>>> 27043500
 
 
 def parse_args(args=None):
@@ -35,7 +23,6 @@
     )
     return parser.parse_args(args)
 
-<<<<<<< HEAD
 
 def make_dir(path):
     if len(path) > 0:
@@ -45,107 +32,6 @@
             if exception.errno != errno.EEXIST:
                 raise exception
 
-=======
-    def __init__(
-        self,
-        sample_col="sample",
-        first_col="fastq_1",
-        second_col="fastq_2",
-        single_col="single_end",
-        **kwargs,
-    ):
-        """
-        Initialize the row checker with the expected column names.
-
-        Args:
-            sample_col (str): The name of the column that contains the sample name
-                (default "sample").
-            first_col (str): The name of the column that contains the first (or only)
-                FASTQ file path (default "fastq_1").
-            second_col (str): The name of the column that contains the second (if any)
-                FASTQ file path (default "fastq_2").
-            single_col (str): The name of the new column that will be inserted and
-                records whether the sample contains single- or paired-end sequencing
-                reads (default "single_end").
-
-        """
-        super().__init__(**kwargs)
-        self._sample_col = sample_col
-        self._first_col = first_col
-        self._second_col = second_col
-        self._single_col = single_col
-        self._seen = set()
-        self.modified = []
-
-    def validate_and_transform(self, row):
-        """
-        Perform all validations on the given row and insert the read pairing status.
-
-        Args:
-            row (dict): A mapping from column headers (keys) to elements of that row
-                (values).
-
-        """
-        self._validate_sample(row)
-        self._validate_first(row)
-        self._validate_second(row)
-        self._validate_pair(row)
-        self._seen.add((row[self._sample_col], row[self._first_col]))
-        self.modified.append(row)
-
-    def _validate_sample(self, row):
-        """Assert that the sample name exists and convert spaces to underscores."""
-        if len(row[self._sample_col]) <= 0:
-            raise AssertionError("Sample input is required.")
-        # Sanitize samples slightly.
-        row[self._sample_col] = row[self._sample_col].replace(" ", "_")
-
-    def _validate_first(self, row):
-        """Assert that the first FASTQ entry is non-empty and has the right format."""
-        if len(row[self._first_col]) <= 0:
-            raise AssertionError("At least the first FASTQ file is required.")
-        self._validate_fastq_format(row[self._first_col])
-
-    def _validate_second(self, row):
-        """Assert that the second FASTQ entry has the right format if it exists."""
-        if len(row[self._second_col]) > 0:
-            self._validate_fastq_format(row[self._second_col])
-
-    def _validate_pair(self, row):
-        """Assert that read pairs have the same file extension. Report pair status."""
-        if row[self._first_col] and row[self._second_col]:
-            row[self._single_col] = False
-            first_col_suffix = Path(row[self._first_col]).suffixes[-2:]
-            second_col_suffix = Path(row[self._second_col]).suffixes[-2:]
-            if first_col_suffix != second_col_suffix:
-                raise AssertionError("FASTQ pairs must have the same file extensions.")
-        else:
-            row[self._single_col] = True
-
-    def _validate_fastq_format(self, filename):
-        """Assert that a given filename has one of the expected FASTQ extensions."""
-        if not any(filename.endswith(extension) for extension in self.VALID_FORMATS):
-            raise AssertionError(
-                f"The FASTQ file has an unrecognized extension: {filename}\n"
-                f"It should be one of: {', '.join(self.VALID_FORMATS)}"
-            )
-
-    def validate_unique_samples(self):
-        """
-        Assert that the combination of sample name and FASTQ filename is unique.
-
-        In addition to the validation, also rename all samples to have a suffix of _T{n}, where n is the
-        number of times the same sample exist, but with different FASTQ files, e.g., multiple runs per experiment.
-
-        """
-        if len(self._seen) != len(self.modified):
-            raise AssertionError("The pair of sample name and FASTQ must be unique.")
-        seen = Counter()
-        for row in self.modified:
-            sample = row[self._sample_col]
-            seen[sample] += 1
-            row[self._sample_col] = f"{sample}_T{seen[sample]}"
->>>>>>> 27043500
 
 def print_error(error, context="Line", context_str=""):
     error_str = "ERROR: Please check samplesheet -> {}".format(error)
@@ -169,17 +55,6 @@
     For an example see:
     https://github.com/nf-core/test-datasets/blob/viralrecon/samplesheet/samplesheet_test_illumina_amplicon.csv
     """
-<<<<<<< HEAD
-=======
-    peek = read_head(handle)
-    handle.seek(0)
-    sniffer = csv.Sniffer()
-    if not sniffer.has_header(peek):
-        logger.critical("The given sample sheet does not appear to contain a header.")
-        sys.exit(1)
-    dialect = sniffer.sniff(peek)
-    return dialect
->>>>>>> 27043500
 
     sample_mapping_dict = {}
     with open(file_in, "r") as fin:
@@ -295,7 +170,6 @@
     For an example see:
     https://github.com/nf-core/test-datasets/blob/viralrecon/samplesheet/samplesheet_test_nanopore.csv
     """
-<<<<<<< HEAD
 
     sample_mapping_dict = {}
     with open(file_in, "r") as fin:
@@ -310,16 +184,6 @@
                     ",".join(header), ",".join(HEADER)
                 )
             )
-=======
-    required_columns = {"sample", "fastq_1", "fastq_2"}
-    # See https://docs.python.org/3.9/library/csv.html#id3 to read up on `newline=""`.
-    with file_in.open(newline="") as in_handle:
-        reader = csv.DictReader(in_handle, dialect=sniff_format(in_handle))
-        # Validate the existence of the expected header columns.
-        if not required_columns.issubset(reader.fieldnames):
-            req_cols = ", ".join(required_columns)
-            logger.critical(f"The sample sheet **must** contain these column headers: {req_cols}.")
->>>>>>> 27043500
             sys.exit(1)
 
         ## Check sample entries
