//
// This file holds several functions specific to the main.nf workflow in the nf-core/viralrecon pipeline
//

class WorkflowMain {

    //
    // Citation string for pipeline
    //
    public static String citation(workflow) {
        return "If you use ${workflow.manifest.name} for your analysis please cite:\n\n" +
            "* The pipeline\n" +
            "  https://doi.org/10.5281/zenodo.3901628\n\n" +
            "* The nf-core framework\n" +
            "  https://doi.org/10.1038/s41587-020-0439-x\n\n" +
            "* Software dependencies\n" +
            "  https://github.com/${workflow.manifest.name}/blob/master/CITATIONS.md"
    }

    //
    // Print help to screen if required
    //
    public static String help(workflow, params, log) {
        def command = "nextflow run ${workflow.manifest.name} --input samplesheet.csv --genome 'MN908947.3' -profile docker"
        def help_string = ''
        help_string += NfcoreTemplate.logo(workflow, params.monochrome_logs)
        help_string += NfcoreSchema.paramsHelp(workflow, params, command)
        help_string += '\n' + citation(workflow) + '\n'
        help_string += NfcoreTemplate.dashedLine(params.monochrome_logs)
        return help_string
    }

    //
    // Print parameter summary log to screen
    //
    public static String paramsSummaryLog(workflow, params, log) {
        def summary_log = ''
        summary_log += NfcoreTemplate.logo(workflow, params.monochrome_logs)
        summary_log += NfcoreSchema.paramsSummaryLog(workflow, params)
        summary_log += '\n' + citation(workflow) + '\n'
        summary_log += NfcoreTemplate.dashedLine(params.monochrome_logs)
        return summary_log
    }

    //
    // Validate parameters and print summary to screen
    //
    public static void initialise(workflow, params, log) {
        // Print help to screen if required
        if (params.help) {
            log.info help(workflow, params, log)
            System.exit(0)
        }

        // Validate workflow parameters via the JSON schema
        if (params.validate_params) {
            NfcoreSchema.validateParameters(workflow, params, log)
        }

        // Print parameter summary log to screen
        log.info paramsSummaryLog(workflow, params, log)

        // Check that a -profile or Nextflow config has been provided to run the pipeline
        NfcoreTemplate.checkConfigProvided(workflow, log)

        // Check that conda channels are set-up correctly
        if (params.enable_conda) {
            Utils.checkCondaChannels(log)
        }

        // Check AWS batch settings
        NfcoreTemplate.awsBatch(workflow, params)

<<<<<<< HEAD
        // Check input has been provided
        if (!params.input) {
            log.error "Please provide an input samplesheet to the pipeline e.g. '--input samplesheet.csv'"
=======
        // Check the hostnames against configured profiles
        NfcoreTemplate.hostName(workflow, params, log)

        // Check sequencing platform
        def platformList = ['illumina', 'nanopore']
        if (!params.platform) {
            log.error "Platform not specified with e.g. '--platform illumina'. Valid options: ${platformList.join(', ')}."
            System.exit(1)
        } else if (!platformList.contains(params.platform)) {
            log.error "Invalid platform option: '${params.platform}'. Valid options: ${platformList.join(', ')}."
>>>>>>> 6bd542b0
            System.exit(1)
        }
    }

    //
    // Get attribute from genome config file e.g. fasta
    //
    public static String getGenomeAttribute(params, attribute, log, primer_set='', primer_set_version=0) {
        def val = ''
        def support_link =  " The default genome config used by the pipeline can be found here:\n" +
                            "   - https://github.com/nf-core/configs/blob/master/conf/pipeline/viralrecon/genomes.config\n\n" +
                            " If you would still like to blame us please come and find us on nf-core Slack:\n" +
                            "   - https://nf-co.re/viralrecon#contributions-and-support\n" +
                            "============================================================================="
        if (params.genomes && params.genome && params.genomes.containsKey(params.genome)) {
            def genome_map = params.genomes[ params.genome ]
            if (primer_set) {
                if (genome_map.containsKey('primer_sets')) {
                    genome_map = genome_map[ 'primer_sets' ]
                    if (genome_map.containsKey(primer_set)) {
                        genome_map = genome_map[ primer_set ]
                        primer_set_version = primer_set_version.toString()
                        if (genome_map.containsKey(primer_set_version)) {
                            genome_map = genome_map[ primer_set_version ]
                        } else {
                            log.error "=============================================================================\n" +
                                " --primer_set_version '${primer_set_version}' not found!\n\n" +
                                " Currently, the available primer set version keys are: ${genome_map.keySet().join(", ")}\n\n" +
                                " Please check:\n" +
                                "   - The value provided to --primer_set_version (currently '${primer_set_version}')\n" +
                                "   - The value provided to --primer_set (currently '${primer_set}')\n" +
                                "   - The value provided to --genome (currently '${params.genome}')\n" +
                                "   - Any custom config files provided to the pipeline.\n\n" + support_link
                            System.exit(1)
                        }
                    } else {
                        log.error "=============================================================================\n" +
                            " --primer_set '${primer_set}' not found!\n\n" +
                            " Currently, the available primer set keys are: ${genome_map.keySet().join(", ")}\n\n" +
                            " Please check:\n" +
                            "   - The value provided to --primer_set (currently '${primer_set}')\n" +
                            "   - The value provided to --genome (currently '${params.genome}')\n" +
                            "   - Any custom config files provided to the pipeline.\n\n" + support_link
                        System.exit(1)
                    }
                } else {
                    log.error "=============================================================================\n" +
                        " Genome '${params.genome}' does not contain any primer sets!\n\n" +
                        " Please check:\n" +
                        "   - The value provided to --genome (currently '${params.genome}')\n" +
                        "   - Any custom config files provided to the pipeline.\n\n" + support_link
                    System.exit(1)
                }
            }
            if (genome_map.containsKey(attribute)) {
                val = genome_map[ attribute ]
            }
        }
        return val
    }
}<|MERGE_RESOLUTION|>--- conflicted
+++ resolved
@@ -71,14 +71,6 @@
         // Check AWS batch settings
         NfcoreTemplate.awsBatch(workflow, params)
 
-<<<<<<< HEAD
-        // Check input has been provided
-        if (!params.input) {
-            log.error "Please provide an input samplesheet to the pipeline e.g. '--input samplesheet.csv'"
-=======
-        // Check the hostnames against configured profiles
-        NfcoreTemplate.hostName(workflow, params, log)
-
         // Check sequencing platform
         def platformList = ['illumina', 'nanopore']
         if (!params.platform) {
@@ -86,7 +78,6 @@
             System.exit(1)
         } else if (!platformList.contains(params.platform)) {
             log.error "Invalid platform option: '${params.platform}'. Valid options: ${platformList.join(', ')}."
->>>>>>> 6bd542b0
             System.exit(1)
         }
     }
