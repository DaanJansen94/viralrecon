--- conflicted
+++ resolved
@@ -93,7 +93,6 @@
     //
     // Get attribute from genome config file e.g. fasta
     //
-<<<<<<< HEAD
     public static String getGenomeAttribute(params, attribute, log, primer_set='', primer_set_version=0) {
         def val = ''
         def support_link =  " The default genome config used by the pipeline can be found here:\n" +
@@ -145,14 +144,8 @@
                 val = genome_map[ attribute ]
             } else if (params.genomes[ params.genome ].containsKey(attribute)) {
                 val = params.genomes[ params.genome ][ attribute ]
-=======
-    public static Object getGenomeAttribute(params, attribute) {
-        if (params.genomes && params.genome && params.genomes.containsKey(params.genome)) {
-            if (params.genomes[ params.genome ].containsKey(attribute)) {
-                return params.genomes[ params.genome ][ attribute ]
->>>>>>> 27043500
             }
         }
-        return null
+        return val
     }
 }