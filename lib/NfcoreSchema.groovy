--- conflicted
+++ resolved
@@ -353,7 +353,6 @@
         }
     }
 
-<<<<<<< HEAD
     /*
      * Remove an element from a JSONArray
      */
@@ -362,14 +361,6 @@
         int len = json_array.length()
         for (int i=0;i<len;i++){
             list.add(json_array.get(i).toString())
-=======
-    // Remove an element from a JSONArray
-    private static JSONArray removeElement(jsonArray, element){
-        def list = []
-        int len = jsonArray.length()
-        for (int i=0;i<len;i++){
-            list.add(jsonArray.get(i).toString())
->>>>>>> 07ae0778
         }
         list.remove(element)
         JSONArray jsArray = new JSONArray(list)
@@ -523,159 +514,4 @@
         }
         return max_chars
     }
-<<<<<<< HEAD
-=======
-
-    /*
-     * Beautify parameters for --help
-     */
-    private static String params_help(workflow, params, json_schema, command) {
-        Map colors = log_colours(params.monochrome_logs)
-        Integer num_hidden = 0
-        String output  = ''
-        output        += 'Typical pipeline command:\n\n'
-        output        += "  ${colors.cyan}${command}${colors.reset}\n\n"
-        Map params_map = params_load(json_schema)
-        Integer max_chars  = params_max_chars(params_map) + 1
-        Integer desc_indent = max_chars + 14
-        Integer dec_linewidth = 160 - desc_indent
-        for (group in params_map.keySet()) {
-            Integer num_params = 0
-            String group_output = colors.underlined + colors.bold + group + colors.reset + '\n'
-            def group_params = params_map.get(group)  // This gets the parameters of that particular group
-            for (param in group_params.keySet()) {
-                if (group_params.get(param).hidden && !params.show_hidden_params) {
-                    num_hidden += 1
-                    continue;
-                }
-                def type = '[' + group_params.get(param).type + ']'
-                def description = group_params.get(param).description
-                def defaultValue = group_params.get(param).default ? " [default: " + group_params.get(param).default.toString() + "]" : ''
-                def description_default = description + colors.dim + defaultValue + colors.reset
-                // Wrap long description texts
-                // Loosely based on https://dzone.com/articles/groovy-plain-text-word-wrap
-                if (description_default.length() > dec_linewidth){
-                    List olines = []
-                    String oline = "" // " " * indent
-                    description_default.split(" ").each() { wrd ->
-                        if ((oline.size() + wrd.size()) <= dec_linewidth) {
-                            oline += wrd + " "
-                        } else {
-                            olines += oline
-                            oline = wrd + " "
-                        }
-                    }
-                    olines += oline
-                    description_default = olines.join("\n" + " " * desc_indent)
-                }
-                group_output += "  --" +  param.padRight(max_chars) + colors.dim + type.padRight(10) + colors.reset + description_default + '\n'
-                num_params += 1
-            }
-            group_output += '\n'
-            if (num_params > 0){
-                output += group_output
-            }
-        }
-        output += dashed_line(params.monochrome_logs)
-        if (num_hidden > 0){
-            output += colors.dim + "\n Hiding $num_hidden params, use --show_hidden_params to show.\n" + colors.reset
-            output += dashed_line(params.monochrome_logs)
-        }
-        return output
-    }
-
-    /*
-     * Groovy Map summarising parameters/workflow options used by the pipeline
-     */
-    private static LinkedHashMap params_summary_map(workflow, params, json_schema) {
-        // Get a selection of core Nextflow workflow options
-        def Map workflow_summary = [:]
-        if (workflow.revision) {
-            workflow_summary['revision'] = workflow.revision
-        }
-        workflow_summary['runName']      = workflow.runName
-        if (workflow.containerEngine) {
-            workflow_summary['containerEngine'] = workflow.containerEngine
-        }
-        if (workflow.container) {
-            workflow_summary['container'] = workflow.container
-        }
-        workflow_summary['launchDir']    = workflow.launchDir
-        workflow_summary['workDir']      = workflow.workDir
-        workflow_summary['projectDir']   = workflow.projectDir
-        workflow_summary['userName']     = workflow.userName
-        workflow_summary['profile']      = workflow.profile
-        workflow_summary['configFiles']  = workflow.configFiles.join(', ')
-
-        // Get pipeline parameters defined in JSON Schema
-        def Map params_summary = [:]
-        def blacklist  = ['hostnames']
-        def params_map = params_load(json_schema)
-        for (group in params_map.keySet()) {
-            def sub_params = new LinkedHashMap()
-            def group_params = params_map.get(group)  // This gets the parameters of that particular group
-            for (param in group_params.keySet()) {
-                if (params.containsKey(param) && !blacklist.contains(param)) {
-                    def params_value = params.get(param)
-                    def schema_value = group_params.get(param).default
-                    def param_type   = group_params.get(param).type
-                    if (schema_value != null) {
-                        if (param_type == 'string') {
-                            if (schema_value.contains('$projectDir') || schema_value.contains('${projectDir}')) {
-                                def sub_string = schema_value.replace('\$projectDir', '')
-                                sub_string     = sub_string.replace('\${projectDir}', '')
-                                if (params_value.contains(sub_string)) {
-                                    schema_value = params_value
-                                }
-                            }
-                            if (schema_value.contains('$params.outdir') || schema_value.contains('${params.outdir}')) {
-                                def sub_string = schema_value.replace('\$params.outdir', '')
-                                sub_string     = sub_string.replace('\${params.outdir}', '')
-                                if ("${params.outdir}${sub_string}" == params_value) {
-                                    schema_value = params_value
-                                }
-                            }
-                        }
-                    }
-
-                    // We have a default in the schema, and this isn't it
-                    if (schema_value != null && params_value != schema_value) {
-                        sub_params.put(param, params_value)
-                    }
-                    // No default in the schema, and this isn't empty
-                    else if (schema_value == null && params_value != "" && params_value != null && params_value != false) {
-                        sub_params.put(param, params_value)
-                    }
-                }
-            }
-            params_summary.put(group, sub_params)
-        }
-        return [ 'Core Nextflow options' : workflow_summary ] << params_summary
-    }
-
-    /*
-     * Beautify parameters for summary and return as string
-     */
-    private static String params_summary_log(workflow, params, json_schema) {
-        Map colors = log_colours(params.monochrome_logs)
-        String output  = ''
-        def params_map = params_summary_map(workflow, params, json_schema)
-        def max_chars  = params_max_chars(params_map)
-        for (group in params_map.keySet()) {
-            def group_params = params_map.get(group)  // This gets the parameters of that particular group
-            if (group_params) {
-                output += colors.bold + group + colors.reset + '\n'
-                for (param in group_params.keySet()) {
-                    output += "  " + colors.blue + param.padRight(max_chars) + ": " + colors.green +  group_params.get(param) + colors.reset + '\n'
-                }
-                output += '\n'
-            }
-        }
-        output += dashed_line(params.monochrome_logs)
-        output += colors.dim + "\n Only displaying parameters that differ from defaults.\n" + colors.reset
-        output += dashed_line(params.monochrome_logs)
-        return output
-    }
-
->>>>>>> 07ae0778
 }