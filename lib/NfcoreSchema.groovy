//
// This file holds several functions used to perform JSON parameter validation, help and summary rendering for the nf-core pipeline template.
//

import org.everit.json.schema.Schema
import org.everit.json.schema.loader.SchemaLoader
import org.everit.json.schema.ValidationException
import org.json.JSONObject
import org.json.JSONTokener
import org.json.JSONArray
import groovy.json.JsonSlurper
import groovy.json.JsonBuilder

class NfcoreSchema {

    //
    // Resolve Schema path relative to main workflow directory
    //
    public static String getSchemaPath(workflow, schema_filename='nextflow_schema.json') {
        return "${workflow.projectDir}/${schema_filename}"
    }

    //
    // Function to loop over all parameters defined in schema and check
    // whether the given parameters adhere to the specifications
    //
    /* groovylint-disable-next-line UnusedPrivateMethodParameter */
    public static void validateParameters(workflow, params, log, schema_filename='nextflow_schema.json') {
        def has_error = false
        //=====================================================================//
        // Check for nextflow core params and unexpected params
        def json = new File(getSchemaPath(workflow, schema_filename=schema_filename)).text
        def Map schemaParams = (Map) new JsonSlurper().parseText(json).get('definitions')
        def nf_params = [
            // Options for base `nextflow` command
            'bg',
            'c',
            'C',
            'config',
            'd',
            'D',
            'dockerize',
            'h',
            'log',
            'q',
            'quiet',
            'syslog',
            'v',
            'version',

            // Options for `nextflow run` command
            'ansi',
            'ansi-log',
            'bg',
            'bucket-dir',
            'c',
            'cache',
            'config',
            'dsl2',
            'dump-channels',
            'dump-hashes',
            'E',
            'entry',
            'latest',
            'lib',
            'main-script',
            'N',
            'name',
            'offline',
            'params-file',
            'pi',
            'plugins',
            'poll-interval',
            'pool-size',
            'profile',
            'ps',
            'qs',
            'queue-size',
            'r',
            'resume',
            'revision',
            'stdin',
            'stub',
            'stub-run',
            'test',
            'w',
            'with-charliecloud',
            'with-conda',
            'with-dag',
            'with-docker',
            'with-mpi',
            'with-notification',
            'with-podman',
            'with-report',
            'with-singularity',
            'with-timeline',
            'with-tower',
            'with-trace',
            'with-weblog',
            'without-docker',
            'without-podman',
            'work-dir'
        ]
        def unexpectedParams = []

        // Collect expected parameters from the schema
        def expectedParams = []
        for (group in schemaParams) {
            for (p in group.value['properties']) {
                expectedParams.push(p.key)
            }
        }

        for (specifiedParam in params.keySet()) {
            // nextflow params
            if (nf_params.contains(specifiedParam)) {
                log.error "ERROR: You used a core Nextflow option with two hyphens: '--${specifiedParam}'. Please resubmit with '-${specifiedParam}'"
                has_error = true
            }
            // unexpected params
            def params_ignore = params.schema_ignore_params.split(',') + 'schema_ignore_params'
            def expectedParamsLowerCase = expectedParams.collect{ it.replace("-", "").toLowerCase() }
            def specifiedParamLowerCase = specifiedParam.replace("-", "").toLowerCase()
            def isCamelCaseBug = (specifiedParam.contains("-") && !expectedParams.contains(specifiedParam) && expectedParamsLowerCase.contains(specifiedParamLowerCase))
            if (!expectedParams.contains(specifiedParam) && !params_ignore.contains(specifiedParam) && !isCamelCaseBug) {
                // Temporarily remove camelCase/camel-case params #1035
                def unexpectedParamsLowerCase = unexpectedParams.collect{ it.replace("-", "").toLowerCase()}
                if (!unexpectedParamsLowerCase.contains(specifiedParamLowerCase)){
                    unexpectedParams.push(specifiedParam)
                }
            }
        }

        //=====================================================================//
        // Validate parameters against the schema
        InputStream input_stream = new File(getSchemaPath(workflow, schema_filename=schema_filename)).newInputStream()
        JSONObject raw_schema = new JSONObject(new JSONTokener(input_stream))

        // Remove anything that's in params.schema_ignore_params
        raw_schema = removeIgnoredParams(raw_schema, params)

        Schema schema = SchemaLoader.load(raw_schema)

        // Clean the parameters
        def cleanedParams = cleanParameters(params)

        // Convert to JSONObject
        def jsonParams = new JsonBuilder(cleanedParams)
        JSONObject params_json = new JSONObject(jsonParams.toString())

        // Validate
        try {
            schema.validate(params_json)
        } catch (ValidationException e) {
            println ''
            log.error 'ERROR: Validation of pipeline parameters failed!'
            JSONObject exceptionJSON = e.toJSON()
            printExceptions(exceptionJSON, params_json, log)
            println ''
            has_error = true
        }

        // Check for unexpected parameters
        if (unexpectedParams.size() > 0) {
            Map colors = NfcoreTemplate.logColours(params.monochrome_logs)
            println ''
            def warn_msg = 'Found unexpected parameters:'
            for (unexpectedParam in unexpectedParams) {
                warn_msg = warn_msg + "\n* --${unexpectedParam}: ${params[unexpectedParam].toString()}"
            }
            log.warn warn_msg
            log.info "- ${colors.dim}Ignore this warning: params.schema_ignore_params = \"${unexpectedParams.join(',')}\" ${colors.reset}"
            println ''
        }

        if (has_error) {
            System.exit(1)
        }
    }

    //
    // Beautify parameters for --help
    //
    public static String paramsHelp(workflow, params, command, schema_filename='nextflow_schema.json') {
        Map colors = NfcoreTemplate.logColours(params.monochrome_logs)
        Integer num_hidden = 0
        String output  = ''
        output        += 'Typical pipeline command:\n\n'
        output        += "  ${colors.cyan}${command}${colors.reset}\n\n"
        Map params_map = paramsLoad(getSchemaPath(workflow, schema_filename=schema_filename))
        Integer max_chars  = paramsMaxChars(params_map) + 1
        Integer desc_indent = max_chars + 14
        Integer dec_linewidth = 160 - desc_indent
        for (group in params_map.keySet()) {
            Integer num_params = 0
            String group_output = colors.underlined + colors.bold + group + colors.reset + '\n'
            def group_params = params_map.get(group)  // This gets the parameters of that particular group
            for (param in group_params.keySet()) {
                if (group_params.get(param).hidden && !params.show_hidden_params) {
                    num_hidden += 1
                    continue;
                }
                def type = '[' + group_params.get(param).type + ']'
                def description = group_params.get(param).description
                def defaultValue = group_params.get(param).default ? " [default: " + group_params.get(param).default.toString() + "]" : ''
                def description_default = description + colors.dim + defaultValue + colors.reset
                // Wrap long description texts
                // Loosely based on https://dzone.com/articles/groovy-plain-text-word-wrap
                if (description_default.length() > dec_linewidth){
                    List olines = []
                    String oline = "" // " " * indent
                    description_default.split(" ").each() { wrd ->
                        if ((oline.size() + wrd.size()) <= dec_linewidth) {
                            oline += wrd + " "
                        } else {
                            olines += oline
                            oline = wrd + " "
                        }
                    }
                    olines += oline
                    description_default = olines.join("\n" + " " * desc_indent)
                }
                group_output += "  --" +  param.padRight(max_chars) + colors.dim + type.padRight(10) + colors.reset + description_default + '\n'
                num_params += 1
            }
            group_output += '\n'
            if (num_params > 0){
                output += group_output
            }
        }
        if (num_hidden > 0){
            output += colors.dim + "!! Hiding $num_hidden params, use --show_hidden_params to show them !!\n" + colors.reset
        }
        output += NfcoreTemplate.dashedLine(params.monochrome_logs)
        return output
    }

    //
    // Groovy Map summarising parameters/workflow options used by the pipeline
    //
    public static LinkedHashMap paramsSummaryMap(workflow, params, schema_filename='nextflow_schema.json') {
        // Get a selection of core Nextflow workflow options
        def Map workflow_summary = [:]
        if (workflow.revision) {
            workflow_summary['revision'] = workflow.revision
        }
        workflow_summary['runName']      = workflow.runName
        if (workflow.containerEngine) {
            workflow_summary['containerEngine'] = workflow.containerEngine
        }
        if (workflow.container) {
            workflow_summary['container'] = workflow.container
        }
        workflow_summary['launchDir']    = workflow.launchDir
        workflow_summary['workDir']      = workflow.workDir
        workflow_summary['projectDir']   = workflow.projectDir
        workflow_summary['userName']     = workflow.userName
        workflow_summary['profile']      = workflow.profile
        workflow_summary['configFiles']  = workflow.configFiles.join(', ')

        // Get pipeline parameters defined in JSON Schema
        def Map params_summary = [:]
        def blacklist  = ['hostnames']
        def params_map = paramsLoad(getSchemaPath(workflow, schema_filename=schema_filename))
        for (group in params_map.keySet()) {
            def sub_params = new LinkedHashMap()
            def group_params = params_map.get(group)  // This gets the parameters of that particular group
            for (param in group_params.keySet()) {
                if (params.containsKey(param) && !blacklist.contains(param)) {
                    def params_value = params.get(param)
                    def schema_value = group_params.get(param).default
                    def param_type   = group_params.get(param).type
                    if (schema_value != null) {
                        if (param_type == 'string') {
                            if (schema_value.contains('$projectDir') || schema_value.contains('${projectDir}')) {
                                def sub_string = schema_value.replace('\$projectDir', '')
                                sub_string     = sub_string.replace('\${projectDir}', '')
                                if (params_value.contains(sub_string)) {
                                    schema_value = params_value
                                }
                            }
                            if (schema_value.contains('$params.outdir') || schema_value.contains('${params.outdir}')) {
                                def sub_string = schema_value.replace('\$params.outdir', '')
                                sub_string     = sub_string.replace('\${params.outdir}', '')
                                if ("${params.outdir}${sub_string}" == params_value) {
                                    schema_value = params_value
                                }
                            }
                        }
                    }

                    // We have a default in the schema, and this isn't it
                    if (schema_value != null && params_value != schema_value) {
                        sub_params.put(param, params_value)
                    }
                    // No default in the schema, and this isn't empty
                    else if (schema_value == null && params_value != "" && params_value != null && params_value != false) {
                        sub_params.put(param, params_value)
                    }
                }
            }
            params_summary.put(group, sub_params)
        }
        return [ 'Core Nextflow options' : workflow_summary ] << params_summary
    }

    //
    // Beautify parameters for summary and return as string
    //
    public static String paramsSummaryLog(workflow, params) {
        Map colors = NfcoreTemplate.logColours(params.monochrome_logs)
        String output  = ''
        def params_map = paramsSummaryMap(workflow, params)
        def max_chars  = paramsMaxChars(params_map)
        for (group in params_map.keySet()) {
            def group_params = params_map.get(group)  // This gets the parameters of that particular group
            if (group_params) {
                output += colors.bold + group + colors.reset + '\n'
                for (param in group_params.keySet()) {
                    output += "  " + colors.blue + param.padRight(max_chars) + ": " + colors.green +  group_params.get(param) + colors.reset + '\n'
                }
                output += '\n'
            }
        }
        output += "!! Only displaying parameters that differ from the pipeline defaults !!\n"
        output += NfcoreTemplate.dashedLine(params.monochrome_logs)
        return output
    }

    //
    // Loop over nested exceptions and print the causingException
    //
    private static void printExceptions(ex_json, params_json, log) {
        def causingExceptions = ex_json['causingExceptions']
        if (causingExceptions.length() == 0) {
            def m = ex_json['message'] =~ /required key \[([^\]]+)\] not found/
            // Missing required param
            if (m.matches()) {
                log.error "* Missing required parameter: --${m[0][1]}"
            }
            // Other base-level error
            else if (ex_json['pointerToViolation'] == '#') {
                log.error "* ${ex_json['message']}"
            }
            // Error with specific param
            else {
                def param = ex_json['pointerToViolation'] - ~/^#\//
                def param_val = params_json[param].toString()
                log.error "* --${param}: ${ex_json['message']} (${param_val})"
            }
        }
        for (ex in causingExceptions) {
            printExceptions(ex, params_json, log)
        }
    }

    //
    // Remove an element from a JSONArray
    //
    private static JSONArray removeElement(json_array, element) {
        def list = []
        int len = json_array.length()
        for (int i=0;i<len;i++){
            list.add(json_array.get(i).toString())
        }
        list.remove(element)
        JSONArray jsArray = new JSONArray(list)
        return jsArray
    }

    //
    // Remove ignored parameters
    //
    private static JSONObject removeIgnoredParams(raw_schema, params) {
        // Remove anything that's in params.schema_ignore_params
        params.schema_ignore_params.split(',').each{ ignore_param ->
            if(raw_schema.keySet().contains('definitions')){
                raw_schema.definitions.each { definition ->
                    for (key in definition.keySet()){
                        if (definition[key].get("properties").keySet().contains(ignore_param)){
                            // Remove the param to ignore
                            definition[key].get("properties").remove(ignore_param)
                            // If the param was required, change this
                            if (definition[key].has("required")) {
                                def cleaned_required = removeElement(definition[key].required, ignore_param)
                                definition[key].put("required", cleaned_required)
                            }
                        }
                    }
                }
            }
            if(raw_schema.keySet().contains('properties') && raw_schema.get('properties').keySet().contains(ignore_param)) {
                raw_schema.get("properties").remove(ignore_param)
            }
            if(raw_schema.keySet().contains('required') && raw_schema.required.contains(ignore_param)) {
                def cleaned_required = removeElement(raw_schema.required, ignore_param)
                raw_schema.put("required", cleaned_required)
            }
        }
        return raw_schema
    }

    //
    // Clean and check parameters relative to Nextflow native classes
    //
    private static Map cleanParameters(params) {
        def new_params = params.getClass().newInstance(params)
        for (p in params) {
            // remove anything evaluating to false
            if (!p['value']) {
                new_params.remove(p.key)
            }
            // Cast MemoryUnit to String
            if (p['value'].getClass() == nextflow.util.MemoryUnit) {
                new_params.replace(p.key, p['value'].toString())
            }
            // Cast Duration to String
            if (p['value'].getClass() == nextflow.util.Duration) {
                new_params.replace(p.key, p['value'].toString().replaceFirst(/d(?!\S)/, "day"))
            }
            // Cast LinkedHashMap to String
            if (p['value'].getClass() == LinkedHashMap) {
                new_params.replace(p.key, p['value'].toString())
            }
        }
        return new_params
    }

    //
    // This function tries to read a JSON params file
    //
    private static LinkedHashMap paramsLoad(String json_schema) {
        def params_map = new LinkedHashMap()
        try {
            params_map = paramsRead(json_schema)
        } catch (Exception e) {
            println "Could not read parameters settings from JSON. $e"
            params_map = new LinkedHashMap()
        }
        return params_map
    }

    //
    // Method to actually read in JSON file using Groovy.
    // Group (as Key), values are all parameters
    //    - Parameter1 as Key, Description as Value
    //    - Parameter2 as Key, Description as Value
    //    ....
    // Group
    //    -
    private static LinkedHashMap paramsRead(String json_schema) throws Exception {
        def json = new File(json_schema).text
        def Map schema_definitions = (Map) new JsonSlurper().parseText(json).get('definitions')
        def Map schema_properties = (Map) new JsonSlurper().parseText(json).get('properties')
        /* Tree looks like this in nf-core schema
<<<<<<< HEAD
         * definitions <- this is what the first get('definitions') gets us
            group 1
                title
                description
                    properties
                    parameter 1
                        type
                        description
                    parameter 2
                        type
                        description
            group 2
                title
                description
                    properties
                    parameter 1
                        type
                        description
         * properties <- parameters can also be ungrouped, outside of definitions
            parameter 1
                type
                description
=======
        * definitions <- this is what the first get('definitions') gets us
                group 1
                    title
                    description
                        properties
                        parameter 1
                            type
                            description
                        parameter 2
                            type
                            description
                group 2
                    title
                    description
                        properties
                        parameter 1
                            type
                            description
        * properties <- parameters can also be ungrouped, outside of definitions
                parameter 1
                    type
                    description
>>>>>>> 20119b50
        */

        // Grouped params
        def params_map = new LinkedHashMap()
        schema_definitions.each { key, val ->
            def Map group = schema_definitions."$key".properties // Gets the property object of the group
            def title = schema_definitions."$key".title
            def sub_params = new LinkedHashMap()
            group.each { innerkey, value ->
                sub_params.put(innerkey, value)
            }
            params_map.put(title, sub_params)
        }

        // Ungrouped params
        def ungrouped_params = new LinkedHashMap()
        schema_properties.each { innerkey, value ->
            ungrouped_params.put(innerkey, value)
        }
        params_map.put("Other parameters", ungrouped_params)

        return params_map
    }

    //
    // Get maximum number of characters across all parameter names
    //
    private static Integer paramsMaxChars(params_map) {
        Integer max_chars = 0
        for (group in params_map.keySet()) {
            def group_params = params_map.get(group)  // This gets the parameters of that particular group
            for (param in group_params.keySet()) {
                if (param.size() > max_chars) {
                    max_chars = param.size()
                }
            }
        }
        return max_chars
    }
}<|MERGE_RESOLUTION|>--- conflicted
+++ resolved
@@ -453,30 +453,6 @@
         def Map schema_definitions = (Map) new JsonSlurper().parseText(json).get('definitions')
         def Map schema_properties = (Map) new JsonSlurper().parseText(json).get('properties')
         /* Tree looks like this in nf-core schema
-<<<<<<< HEAD
-         * definitions <- this is what the first get('definitions') gets us
-            group 1
-                title
-                description
-                    properties
-                    parameter 1
-                        type
-                        description
-                    parameter 2
-                        type
-                        description
-            group 2
-                title
-                description
-                    properties
-                    parameter 1
-                        type
-                        description
-         * properties <- parameters can also be ungrouped, outside of definitions
-            parameter 1
-                type
-                description
-=======
         * definitions <- this is what the first get('definitions') gets us
                 group 1
                     title
@@ -499,7 +475,6 @@
                 parameter 1
                     type
                     description
->>>>>>> 20119b50
         */
 
         // Grouped params
