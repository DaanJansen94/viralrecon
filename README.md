--- conflicted
+++ resolved
@@ -1,13 +1,9 @@
 # ![nf-core/viralrecon](docs/images/nf-core-viralrecon_logo_light.png#gh-light-mode-only) ![nf-core/viralrecon](docs/images/nf-core-viralrecon_logo_dark.png#gh-dark-mode-only)
 
-<<<<<<< HEAD
 [![GitHub Actions CI Status](https://github.com/nf-core/viralrecon/workflows/nf-core%20CI/badge.svg)](https://github.com/nf-core/viralrecon/actions?query=workflow%3A%22nf-core+CI%22)
 [![GitHub Actions Linting Status](https://github.com/nf-core/viralrecon/workflows/nf-core%20linting/badge.svg)](https://github.com/nf-core/viralrecon/actions?query=workflow%3A%22nf-core+linting%22)
 [![AWS CI](https://img.shields.io/badge/CI%20tests-full%20size-FF9900?logo=Amazon%20AWS)](https://nf-co.re/viralrecon/results)
 [![Cite with Zenodo](http://img.shields.io/badge/DOI-10.5281/zenodo.3901628-1073c8)](https://doi.org/10.5281/zenodo.3901628)
-=======
-[![AWS CI](https://img.shields.io/badge/CI%20tests-full%20size-FF9900?labelColor=000000&logo=Amazon%20AWS)](https://nf-co.re/viralrecon/results)[![Cite with Zenodo](http://img.shields.io/badge/DOI-10.5281/zenodo.XXXXXXX-1073c8?labelColor=000000)](https://doi.org/10.5281/zenodo.XXXXXXX)
->>>>>>> 27043500
 
 [![Nextflow](https://img.shields.io/badge/nextflow%20DSL2-%E2%89%A521.10.3-23aa62.svg)](https://www.nextflow.io/)
 [![run with conda](http://img.shields.io/badge/run%20with-conda-3EB049?labelColor=000000&logo=anaconda)](https://docs.conda.io/en/latest/)
@@ -25,13 +21,6 @@
 
 The pipeline is built using [Nextflow](https://www.nextflow.io), a workflow tool to run tasks across multiple compute infrastructures in a very portable manner. It uses Docker/Singularity containers making installation trivial and results highly reproducible. The [Nextflow DSL2](https://www.nextflow.io/docs/latest/dsl2.html) implementation of this pipeline uses one container per process which makes it much easier to maintain and update software dependencies. Where possible, these processes have been submitted to and installed from [nf-core/modules](https://github.com/nf-core/modules) in order to make them available to all nf-core pipelines, and to everyone within the Nextflow community!
 
-<<<<<<< HEAD
-=======
-<!-- TODO nf-core: Add full-sized test dataset and amend the paragraph below if applicable -->
-
-On release, automated continuous integration tests run the pipeline on a full-sized dataset on the AWS cloud infrastructure. This ensures that the pipeline runs on AWS, has sensible resource allocation defaults set to run on real-world datasets, and permits the persistent storage of results to benchmark between pipeline releases and other analysis sources.The results obtained from the full-sized test can be viewed on the [nf-core website](https://nf-co.re/viralrecon/results).
-
->>>>>>> 27043500
 ## Pipeline summary
 
 The pipeline has numerous options to allow you to run only specific aspects of the workflow if you so wish. For example, for Illumina data you can skip the host read filtering step with Kraken 2 with `--skip_kraken2` or you can skip all of the assembly steps with the `--skip_assembly` parameter. See the [usage](https://nf-co.re/viralrecon/usage) and [parameter](https://nf-co.re/viralrecon/parameters) docs for all of the available options when running the pipeline.
@@ -109,7 +98,6 @@
 
 4. Start running your own analysis!
 
-<<<<<<< HEAD
    - Typical command for Illumina shotgun analysis:
 
      ```bash
@@ -168,13 +156,6 @@
        The Pangolin and Nextclade lineage and clade definitions change regularly as new SARS-CoV-2 lineages are discovered. For instructions to use more recent versions of lineage analysis tools like Pangolin and Nextclade please refer to the [updating containers](https://nf-co.re/viralrecon/usage#updating-containers) section in the usage docs.
 
      Where possible we are trying to collate links and settings for standard primer sets to make it easier to run the pipeline with standard keys; see [usage docs](https://nf-co.re/viralrecon/usage#illumina-primer-sets).
-=======
-   <!-- TODO nf-core: Update the example "typical command" below used to run the pipeline -->
-
-   ```bash
-   nextflow run nf-core/viralrecon --input samplesheet.csv --outdir <OUTDIR> --genome GRCh37 -profile <docker/singularity/podman/shifter/charliecloud/conda/institute>
-   ```
->>>>>>> 27043500
 
 ## Documentation
 
@@ -207,7 +188,7 @@
 | [Kevin Menden](https://github.com/KevinMenden)            | [QBiC, University of Tübingen, Germany](https://portal.qbic.uni-tuebingen.de/portal/) |
 | [Lluc Cabus](https://github.com/lcabus-flomics)           | [Flomics Biotech, Spain](https://www.flomics.com/)                                    |
 | [Marta Pozuelo](https://github.com/mpozuelo-flomics)      | [Flomics Biotech, Spain](https://www.flomics.com/)                                    |
-| [Maxime Garcia](https://github.com/MaxUlysse)             | [SciLifeLab, Sweden](https://www.scilifelab.se/)                                      |
+| [Maxime Garcia](https://github.com/maxulysse)             | [Seqera Labs, Spain](https://seqera.io/)                                              |
 | [Michael Heuer](https://github.com/heuermh)               | [UC Berkeley, USA](https://https://rise.cs.berkeley.edu)                              |
 | [Phil Ewels](https://github.com/ewels)                    | [SciLifeLab, Sweden](https://www.scilifelab.se/)                                      |
 | [Richard Mitter](https://github.com/rjmitter)             | [The Francis Crick Institute, UK](https://www.crick.ac.uk/)                           |
