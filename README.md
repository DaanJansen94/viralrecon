--- conflicted
+++ resolved
@@ -70,7 +70,6 @@
 
     * Typical command for shotgun analysis:
 
-<<<<<<< HEAD
         ```bash
         nextflow run nf-core/viralrecon \
             --input samplesheet.csv \
@@ -90,14 +89,7 @@
             -profile <docker/singularity/conda/institute>
         ```
 
-See the [usage documentation](docs/usage.md) for all of the available options when running the pipeline.
-=======
-    ```bash
-    nextflow run nf-core/viralrecon -profile <docker/singularity/podman/conda/institute> --input '*_R{1,2}.fastq.gz' --genome GRCh37
-    ```
-
 See [usage docs](https://nf-co.re/viralrecon/usage) for all of the available options when running the pipeline.
->>>>>>> 7002a5eb
 
 ## Documentation
 
