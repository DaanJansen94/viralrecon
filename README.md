--- conflicted
+++ resolved
@@ -17,7 +17,6 @@
 
 ## Introduction
 
-<<<<<<< HEAD
 **nfcore/viralrecon** is a bioinformatics analysis pipeline used to perform assembly and intra-host/low-frequency variant calling for viral samples. The pipeline supports short-read Illumina sequencing data from both shotgun (e.g. sequencing directly from clinical samples) and enrichment-based library preparation methods (e.g. amplicon-based: [ARTIC SARS-CoV-2 enrichment protocol](https://artic.network/ncov-2019); or probe-capture-based).
 
 The pipeline is built using [Nextflow](https://www.nextflow.io), a workflow tool to run tasks across multiple compute infrastructures in a very portable manner. It comes with Docker containers making installation trivial and results highly reproducible.
@@ -53,19 +52,11 @@
         * Variant annotation ([`SnpEff`](http://snpeff.sourceforge.net/SnpEff.html), [`SnpSift`](http://snpeff.sourceforge.net/SnpSift.html))
 7. Present QC and visualisation for raw read, alignment, assembly and variant calling results ([`MultiQC`](http://multiqc.info/))
 
-> **NB:** The pipeline has a number of options to allow you to run only specific aspects of the workflow if you so wish.
-For example, you can skip all of the assembly steps with the `--skip_assembly` parameter.
-See the [usage docs](docs/usage.md) for all of the available options when running the pipeline.
+> **NB:** The pipeline has a number of options to allow you to run only specific aspects of the workflow if you so wish. For example, you can skip all of the assembly steps with the `--skip_assembly` parameter. See the [usage docs](docs/usage.md) for all of the available options when running the pipeline.
 
 ## Pipeline reporting
 
 Numerous QC and reporting steps are included in the pipeline in order to collate a full summary of the analysis within a single [MultiQC](https://multiqc.info/) report. You can see [an example MultiQC report here](https://raw.githack.com/nf-core/viralrecon/master/docs/html/multiqc_report.html), generated using the parameters defined in [this configuration file](https://github.com/nf-core/viralrecon/blob/master/conf/test_full.config). The pipeline was run with [these samples](https://zenodo.org/record/3735111), prepared from the [ncov-2019 ARTIC Network V1 amplicon set](https://artic.network/ncov-2019) and sequenced on the Illumina MiSeq platform in 301bp paired-end format.
-=======
-<!-- TODO nf-core: Write a 1-2 sentence summary of what data the pipeline is for and what it does -->
-**nf-core/viralrecon** is a bioinformatics best-practise analysis pipeline for
-
-The pipeline is built using [Nextflow](https://www.nextflow.io), a workflow tool to run tasks across multiple compute infrastructures in a very portable manner. It comes with docker containers making installation trivial and results highly reproducible.
->>>>>>> 1ca31f1e
 
 ## Quick Start
 
@@ -106,15 +97,6 @@
 
 See [usage docs](https://nf-co.re/viralrecon/usage) for all of the available options when running the pipeline.
 
-## Pipeline Summary
-
-By default, the pipeline currently performs the following:
-
-<!-- TODO nf-core: Fill in short bullet-pointed list of default steps of pipeline -->
-
-* Sequencing quality control (`FastQC`)
-* Overall pipeline run summaries (`MultiQC`)
-
 ## Documentation
 
 The nf-core/viralrecon pipeline comes with documentation about the pipeline: [usage](https://nf-co.re/viralrecon/usage) and [output](https://nf-co.re/viralrecon/output).
@@ -153,11 +135,6 @@
 
 > \* Listed in alphabetical order
 
-We thank the following people for their extensive assistance in the development
-of this pipeline:
-
-<!-- TODO nf-core: If applicable, make list of people who have also contributed -->
-
 ## Contributions and Support
 
 If you would like to contribute to this pipeline, please see the [contributing guidelines](https://github.com/nf-core/viralrecon/blob/master/.github/CONTRIBUTING.md).
@@ -176,9 +153,4 @@
 >
 > Philip Ewels, Alexander Peltzer, Sven Fillinger, Harshil Patel, Johannes Alneberg, Andreas Wilm, Maxime Ulysse Garcia, Paolo Di Tommaso & Sven Nahnsen.
 >
-> _Nat Biotechnol._ 2020 Feb 13. doi: [10.1038/s41587-020-0439-x](https://dx.doi.org/10.1038/s41587-020-0439-x).
-> ReadCube: [Full Access Link](https://rdcu.be/b1GjZ)
-
-In addition, references of tools and data used in this pipeline are as follows:
-
-<!-- TODO nf-core: Add bibliography of tools and data used in your pipeline -->+> _Nat Biotechnol._ 2020 Feb 13. doi: [10.1038/s41587-020-0439-x](https://dx.doi.org/10.1038/s41587-020-0439-x).