--- conflicted
+++ resolved
@@ -1,511 +1,509 @@
-# nf-core/viralrecon: Usage
-
-## Table of contents
-
-* [Table of contents](#table-of-contents)
-* [Introduction](#introduction)
-* [Running the pipeline](#running-the-pipeline)
-  * [Updating the pipeline](#updating-the-pipeline)
-  * [Reproducibility](#reproducibility)
-* [Main arguments](#main-arguments)
-  * [`-profile`](#-profile)
-  * [`--input`](#--input)
-  * [`--protocol`](#--protocol)
-  * [`--amplicon_bed`](#--amplicon_bed)
-  * [`--amplicon_fasta`](#--amplicon_fasta)
-* [Reference genomes](#reference-genomes)
-  * [`--genome`](#--genome)
-  * [`--fasta`](#--fasta)
-  * [`--gff`](#--gff)
-  * [`--save_reference`](#--save_reference)
-* [fastq files downloading](#fastq-files-downloading)
-  * [`--ncbi_api_key`](#--ncbi_api_key)
-* [Kraken](#kraken)
-  * [`--kraken2_db`](#--kraken2_db)
-  * [`--kraken2_db_name`](#--kraken2_db_name)
-  * [`--kraken2_use_ftp`](#--kraken2_use_ftp)
-  * [`--save_kraken2_fastq`](#--save_kraken2_fastq)  
-* [Adapter trimming](#adapter-trimming)
-  * [`--adapter_fasta`](#--adapter_fasta)
-  * [`--trim_params`](#--trim_params)
-  * [`--trim_window_length`](--trim_window_length)
-  * [`--trim_window_value`](--trim_window_value)
-  * [`--trim_min_length`](--trim_min_length)
-  * [`--skip_trimming`](#--skip_trimming)
-  * [`--save_trimmed`](#--save_trimmed)
-* [Alignments](#alignments)
-  * [`--save_align_intermeds`](#--save_align_intermeds)
-* [De novo assembly](#de-novo-assembly)
-  * [`--assemblers`](#--assemblers)
-  * [`--skip_assembly`](#--skip_assembly)
-* [Variant calling](#variant-calling)
-  * [`--save_pileup`](#--save_pileup)
-  * [`--skip_variants`](#--skip_variants)
-* [Skipping QC steps](#skipping-qc-steps)
-  * `--skip_qc`
-  * `--skip_fastqc`
-  * `--skip_picard_metrics`
-  * `--skip_multiqc`
-* [Job resources](#job-resources)
-  * [Automatic resubmission](#automatic-resubmission)
-  * [Custom resource requests](#custom-resource-requests)
-* [AWS Batch specific parameters](#aws-batch-specific-parameters)
-  * [`--awsqueue`](#--awsqueue)
-  * [`--awsregion`](#--awsregion)
-  * [`--awscli`](#--awscli)
-* [Other command line parameters](#other-command-line-parameters)
-  * [`--outdir`](#--outdir)
-  * [`--email`](#--email)
-  * [`--email_on_fail`](#--email_on_fail)
-  * [`--max_multiqc_email_size`](#--max_multiqc_email_size)
-  * [`-name`](#-name)
-  * [`-resume`](#-resume)
-  * [`-c`](#-c)
-  * [`--custom_config_version`](#--custom_config_version)
-  * [`--custom_config_base`](#--custom_config_base)
-  * [`--max_memory`](#--max_memory)
-  * [`--max_time`](#--max_time)
-  * [`--max_cpus`](#--max_cpus)
-  * [`--plaintext_email`](#--plaintext_email)
-  * [`--monochrome_logs`](#--monochrome_logs)
-  * [`--multiqc_config`](#--multiqc_config)
-
-## Introduction
-
-Nextflow handles job submissions on SLURM or other environments, and supervises running the jobs. Thus the Nextflow process must run until the pipeline is finished. We recommend that you put the process running in the background through `screen` / `tmux` or similar tool. Alternatively you can run nextflow within a cluster job submitted your job scheduler.
-
-It is recommended to limit the Nextflow Java virtual machines memory. We recommend adding the following line to your environment (typically in `~/.bashrc` or `~./bash_profile`):
-
-```bash
-NXF_OPTS='-Xms1g -Xmx4g'
-```
-
-<!-- TODO nf-core: Document required command line parameters to run the pipeline-->
-
-## Running the pipeline
-
-The typical command for running the pipeline is as follows:
-
-```bash
-nextflow run nf-core/viralrecon --input samplesheet.csv --host_genome 'hg38' --viral_genome 'NC_045512.2' -profile docker
-```
-
-This will launch the pipeline with the `docker` configuration profile. See below for more information about profiles.
-
-Note that the pipeline will create the following files in your working directory:
-
-```bash
-work            # Directory containing the nextflow working files
-results         # Finished results (configurable, see below)
-.nextflow_log   # Log file from Nextflow
-# Other nextflow hidden files, eg. history of pipeline runs and old logs.
-```
-
-### Updating the pipeline
-
-When you run the above command, Nextflow automatically pulls the pipeline code from GitHub and stores it as a cached version. When running the pipeline after this, it will always use the cached version if available - even if the pipeline has been updated since. To make sure that you're running the latest version of the pipeline, make sure that you regularly update the cached version of the pipeline:
-
-```bash
-nextflow pull nf-core/viralrecon
-```
-
-### Reproducibility
-
-It's a good idea to specify a pipeline version when running the pipeline on your data. This ensures that a specific version of the pipeline code and software are used when you run your pipeline. If you keep using the same tag, you'll be running the same version of the pipeline, even if there have been changes to the code since.
-
-First, go to the [nf-core/viralrecon releases page](https://github.com/nf-core/viralrecon/releases) and find the latest version number - numeric only (eg. `1.3.1`). Then specify this when running the pipeline with `-r` (one hyphen) - eg. `-r 1.3.1`.
-
-This version number will be logged in reports when you run the pipeline, so that you'll know what you used when you look back in the future.
-
-## Main arguments
-
-### `-profile`
-
-Use this parameter to choose a configuration profile. Profiles can give configuration presets for different compute environments.
-
-Several generic profiles are bundled with the pipeline which instruct the pipeline to use software packaged using different methods (Docker, Singularity, Conda) - see below.
-
-> We highly recommend the use of Docker or Singularity containers for full pipeline reproducibility, however when this is not possible, Conda is also supported.
-
-The pipeline also dynamically loads configurations from [https://github.com/nf-core/configs](https://github.com/nf-core/configs) when it runs, making multiple config profiles for various institutional clusters available at run time. For more information and to see if your system is available in these configs please see the [nf-core/configs documentation](https://github.com/nf-core/configs#documentation).
-
-Note that multiple profiles can be loaded, for example: `-profile test,docker` - the order of arguments is important!
-They are loaded in sequence, so later profiles can overwrite earlier profiles.
-
-If `-profile` is not specified, the pipeline will run locally and expect all software to be installed and available on the `PATH`. This is _not_ recommended.
-
-* `docker`
-  * A generic configuration profile to be used with [Docker](http://docker.com/)
-  * Pulls software from dockerhub: [`nfcore/viralrecon`](http://hub.docker.com/r/nfcore/viralrecon/)
-* `singularity`
-  * A generic configuration profile to be used with [Singularity](http://singularity.lbl.gov/)
-  * Pulls software from DockerHub: [`nfcore/viralrecon`](http://hub.docker.com/r/nfcore/viralrecon/)
-* `conda`
-  * Please only use Conda as a last resort i.e. when it's not possible to run the pipeline with Docker or Singularity.
-  * A generic configuration profile to be used with [Conda](https://conda.io/docs/)
-  * Pulls most software from [Bioconda](https://bioconda.github.io/)
-* `test`
-  * A profile with a complete configuration for automated testing
-  * Includes links to test data so needs no other parameters
-
-<!-- TODO nf-core: Document required command line parameters -->
-
-### `--input`
-
-You will need to create a samplesheet with information about the samples you would like to analyse before running the pipeline. Use this parameter to specify its location. It has to be a comma-separated file with 3 columns, and a header row as shown in the examples below.
-
-```bash
---input '[path to samplesheet file]'
-```
-
-#### Format
-
-The `sample` identifiers have to be the same when you have re-sequenced the same sample more than once (e.g. to increase sequencing depth). The pipeline will perform the analysis in parallel, and subsequently merge them when required.
-
-A final design file may look something like the one below. `SRR10903401` was sequenced twice in Illumina PE format, `SRR11241255` was sequenced once in Illumina SE format, and `SRR11092056` and `SRR11177792` need to be downloaded from the SRA before the main pipeline execution.
-
-```bash
-sample,fastq_1,fastq_2
-SRR10903401,SRR10903401_1.fastq.gz,SRR10903401_2.fastq.gz
-SRR10903401,SRR10903402_1.fastq.gz,SRR10903402_2.fastq.gz
-SRR11241255,SRR11241255.fastq.gz,
-SRR11092056,,
-SRR11177792,,
-```
-
-| Column    | Description                                                                                                                       |
-|-----------|-----------------------------------------------------------------------------------------------------------------------------------|
-| `sample`  | Sample identifier or SRA 'SRR', 'SRP' or 'SRX' run accession. This will be identical for multiple sequencing libraries/runs from the same sample. |
-| `fastq_1` | Full path to FastQ file for Illumina short reads 1. File has to be gzipped and have the extension ".fastq.gz" or ".fq.gz".        |
-| `fastq_2` | Full path to FastQ file for Illumina short reads 2. File has to be gzipped and have the extension ".fastq.gz" or ".fq.gz".        |
-
-### `--protocol`
-
-Specifies the type of protocol used for sequencing i.e. "metagenomic" or "amplicon". Default: "metagenomic".
-
-### `--amplicon_bed`
-
-Viral genome location of primers. Mandatory when `--protocol amplicon` and not `--skip_mapping`.
-
-#### Format
-
-It must be in bed format, with this fields:
-
-```Bash
-
-chr\tstart_primer\tend_primer\tname\tqual\tstrand
-
-```
-
-Example:
-
-```Bash
-
-NC_045512.2 30 54 nCoV-2019_1_LEFT 60 -
-NC_045512.2 385 410 nCoV-2019_1_RIGHT 60 +
-NC_045512.2 320 342 nCoV-2019_2_LEFT 60 -
-NC_045512.2 704 726 nCoV-2019_2_RIGHT 60 +
-
-```
-
-### `--amplicon_fasta`
-
-Primer sequences in fasta format. Mandatory when `--protocol amplicon` and not `--skip_assembly`.
-Example:
-
-```Bash
-
->nCoV-2019_1_LEFT
-ACCAACCAACTTTCGATCTCTTGT
->nCoV-2019_1_RIGHT
-CATCTTTAAGATGTTGACGTGCCTC
->nCoV-2019_2_LEFT
-CTGTTTTACAGGTTCGCGACGT
->nCoV-2019_2_RIGHT
-TAAGGATCAGTGCCAAGCTCGT
->nCoV-2019_3_LEFT
-CGGTAATAAAGGAGCTGGTGGC
->nCoV-2019_3_RIGHT
-AAGGTGTCTGCAATTCATAGCTCT
-
-```
-
-## Reference genomes
-
-<!-- TODO nf-core: Describe reference path flags -->
-
-### `--genome`
-
-This parameter allows you to provide a key for the viral genome you would like to use with the pipeline. To run the pipeline, you must specify which to use with the `--genome` flag.
-
-Note that you can use the same configuration setup to save sets of reference files for your own use. See the [Nextflow documentation](https://www.nextflow.io/docs/latest/config.html) for instructions on where to save such a file.
-
-The syntax for this reference configuration is as follows:
-
-<!-- TODO nf-core: Update reference genome example according to what is needed -->
-
-```nextflow
-
-params {
-  genomes {
-    'GRCh37' {
-      fasta   = '<path to the genome fasta file>' // Used if no star index given
-    }
-    // Any number of additional genomes, key is used with --genome
-  }
-}
-
-```
-
-You can find the keys to specify the genomes in the [Genomes config file](../conf/genomes.config).
-
-### `--fasta`
-
-Full path to fasta file containing reference genome for the viral species (*mandatory* if `--genome` is not specified). If you don't have a Bowtie2 index available this will be generated for you automatically. Combine with `--save_reference` to save Bowtie2 index for future runs.
-
-```bash
---fasta '[path to FASTA reference]'
-```
-
-### `--gff`
-
-Full path to viral gff annotation file.
-
-### `--save_reference`
-
-If the Bowtie2 index is generated by the pipeline use this parameter to save it to your results folder. These can then be used for future pipeline runs, reducing processing times.
-
-## Kraken2
-
-### `--kraken2_db`
-
-Full path to Kraken2 database built from host genome.
-
-### `--kraken2_db_name`
-
-Name for host genome as recognised by Kraken2 when using the `kraken2 build` command. Default: 'human'.
-
-### `--kraken2_use_ftp`
-
-Option for kraken using ftp download instead of rsync. Default=false
-
-<<<<<<< HEAD
-## fastq files downloading
-
-### `--ncbi_api_key`
-
-Set the NCBI API key to query the NCBI search services when downloading `fastq` files from public DBs. Increases the
-number of request that can be launched to this service you can read more about it and learn how to obtain the key 
-following this [link](https://ncbiinsights.ncbi.nlm.nih.gov/2017/11/02/new-api-keys-for-the-e-utilities/)
-=======
-### `--save_kraken2_fastq`
-
-Save the host and viral fastq files in the results directory (Default: false).
->>>>>>> a5f30611
-
-## Adapter trimming
-
-### `--adapter_fasta`
-
-Adapter file in fasta format needed to remove adaptes with Trimmomatic. By default it's used the commonly used in illumina.
-Default: `${baseDir}/assets/adapters.fa`
-
-### `--trim_params`
-
-Trimming parameters for adapters. `<seed mismatches>:<palindrome clip threshold>:<simple clip threshold>`
-Default: 2:30:10
-
-### `--trim_window_length`
-
-Window size for sliding window in trimmomatic.
-Default: 4
-
-### `--trim_window_value`
-
-Window average quality for trimming.
-Default: 20
-
-### `--trim_min_length`
-
-Minimum length of reads.
-Default: 50
-
-### `--skip_trimming`
-
-Skip the adapter trimming step. Use this if your input FastQ files have already been trimmed outside of the workflow or if you're very confident that there is no adapter contamination in your data.
-
-### `--save_trimmed`
-
-By default, trimmed FastQ files will not be saved to the results directory. Specify this flag (or set to true in your config file) to copy these files to the results directory when complete.
-
-## Alignments
-
-### `--save_align_intermeds`
-
-By default, intermediate BAM files will not be saved. The final BAM files created after the appropriate filtering step are always saved to limit storage usage. Set to true to also save other intermediate BAM files.
-
-## De novo assembly
-
-### `--assemblers`
-
-Specify which assembly algorithms you would like to use. Spades, metaspades and Unicycler available.
-Default:'spades,metaspades,unicycler'
-
-### `--skip_assembly`
-
-Specify this parameter to skip all of the de novo assembly steps in the pipeline.
-
-## Variant calling
-
-### `--save_pileup`
-
-Save pileup files in the results directory (Default: false). These tend to be quite large so are not saved by default.
-
-### `--skip_variants`
-
-Specify this parameter to skip all of the variant calling and mapping steps in the pipeline.
-
-## Skipping QC steps
-
-The pipeline contains a large number of quality control steps. Sometimes, it may not be desirable to run all of them if time and compute resources are limited.
-The following options make this easy:
-
-| Step                      | Description                                              |
-|---------------------------|----------------------------------------------------------|
-| `--skip_qc`               | Skip all QC steps except for MultiQC                     |
-| `--skip_fastqc`           | Skip FastQC                                              |
-| `--skip_picard_metrics`   | Skip Picard CollectMultipleMetrics and CollectWgsMetrics |
-| `--skip_multiqc`          | Skip MultiQC                                             |
-
-## Job resources
-
-### Automatic resubmission
-
-Each step in the pipeline has a default set of requirements for number of CPUs, memory and time. For most of the steps in the pipeline, if the job exits with an error code of `143` (exceeded requested resources) it will automatically resubmit with higher requests (2 x original, then 3 x original). If it still fails after three times then the pipeline is stopped.
-
-### Custom resource requests
-
-Wherever process-specific requirements are set in the pipeline, the default value can be changed by creating a custom config file. See the files hosted at [`nf-core/configs`](https://github.com/nf-core/configs/tree/master/conf) for examples.
-
-If you are likely to be running `nf-core` pipelines regularly it may be a good idea to request that your custom config file is uploaded to the `nf-core/configs` git repository. Before you do this please can you test that the config file works with your pipeline of choice using the `-c` parameter (see definition below). You can then create a pull request to the `nf-core/configs` repository with the addition of your config file, associated documentation file (see examples in [`nf-core/configs/docs`](https://github.com/nf-core/configs/tree/master/docs)), and amending [`nfcore_custom.config`](https://github.com/nf-core/configs/blob/master/nfcore_custom.config) to include your custom profile.
-
-If you have any questions or issues please send us a message on [Slack](https://nf-co.re/join/slack).
-
-## AWS Batch specific parameters
-
-Running the pipeline on AWS Batch requires a couple of specific parameters to be set according to your AWS Batch configuration. Please use [`-profile awsbatch`](https://github.com/nf-core/configs/blob/master/conf/awsbatch.config) and then specify all of the following parameters.
-
-### `--awsqueue`
-
-The JobQueue that you intend to use on AWS Batch.
-
-### `--awsregion`
-
-The AWS region in which to run your job. Default is set to `eu-west-1` but can be adjusted to your needs.
-
-### `--awscli`
-
-The [AWS CLI](https://www.nextflow.io/docs/latest/awscloud.html#aws-cli-installation) path in your custom AMI. Default: `/home/ec2-user/miniconda/bin/aws`.
-
-Please make sure to also set the `-w/--work-dir` and `--outdir` parameters to a S3 storage bucket of your choice - you'll get an error message notifying you if you didn't.
-
-## Other command line parameters
-
-<!-- TODO nf-core: Describe any other command line flags here -->
-
-### `--outdir`
-
-The output directory where the results will be saved.
-
-### `--email`
-
-Set this parameter to your e-mail address to get a summary e-mail with details of the run sent to you when the workflow exits. If set in your user config file (`~/.nextflow/config`) then you don't need to specify this on the command line for every run.
-
-### `--email_on_fail`
-
-This works exactly as with `--email`, except emails are only sent if the workflow is not successful.
-
-### `--max_multiqc_email_size`
-
-Threshold size for MultiQC report to be attached in notification email. If file generated by pipeline exceeds the threshold, it will not be attached (Default: 25MB).
-
-### `-name`
-
-Name for the pipeline run. If not specified, Nextflow will automatically generate a random mnemonic.
-
-This is used in the MultiQC report (if not default) and in the summary HTML / e-mail (always).
-
-**NB:** Single hyphen (core Nextflow option)
-
-### `-resume`
-
-Specify this when restarting a pipeline. Nextflow will used cached results from any pipeline steps where the inputs are the same, continuing from where it got to previously.
-
-You can also supply a run name to resume a specific run: `-resume [run-name]`. Use the `nextflow log` command to show previous run names.
-
-**NB:** Single hyphen (core Nextflow option)
-
-### `-c`
-
-Specify the path to a specific config file (this is a core NextFlow command).
-
-**NB:** Single hyphen (core Nextflow option)
-
-Note - you can use this to override pipeline defaults.
-
-### `--custom_config_version`
-
-Provide git commit id for custom Institutional configs hosted at `nf-core/configs`. This was implemented for reproducibility purposes. Default: `master`.
-
-```bash
-## Download and use config file with following git commid id
---custom_config_version d52db660777c4bf36546ddb188ec530c3ada1b96
-```
-
-### `--custom_config_base`
-
-If you're running offline, nextflow will not be able to fetch the institutional config files
-from the internet. If you don't need them, then this is not a problem. If you do need them,
-you should download the files from the repo and tell nextflow where to find them with the
-`custom_config_base` option. For example:
-
-```bash
-## Download and unzip the config files
-cd /path/to/my/configs
-wget https://github.com/nf-core/configs/archive/master.zip
-unzip master.zip
-
-## Run the pipeline
-cd /path/to/my/data
-nextflow run /path/to/pipeline/ --custom_config_base /path/to/my/configs/configs-master/
-```
-
-> Note that the nf-core/tools helper package has a `download` command to download all required pipeline
-> files + singularity containers + institutional configs in one go for you, to make this process easier.
-
-### `--max_memory`
-
-Use to set a top-limit for the default memory requirement for each process.
-Should be a string in the format integer-unit. eg. `--max_memory '8.GB'`
-
-### `--max_time`
-
-Use to set a top-limit for the default time requirement for each process.
-Should be a string in the format integer-unit. eg. `--max_time '2.h'`
-
-### `--max_cpus`
-
-Use to set a top-limit for the default CPU requirement for each process.
-Should be a string in the format integer-unit. eg. `--max_cpus 1`
-
-### `--plaintext_email`
-
-Set to receive plain-text e-mails instead of HTML formatted.
-
-### `--monochrome_logs`
-
-Set to disable colourful command line output and live life in monochrome.
-
-### `--multiqc_config`
-
-Specify a path to a custom MultiQC configuration file.
+# nf-core/viralrecon: Usage
+
+## Table of contents
+
+* [Table of contents](#table-of-contents)
+* [Introduction](#introduction)
+* [Running the pipeline](#running-the-pipeline)
+  * [Updating the pipeline](#updating-the-pipeline)
+  * [Reproducibility](#reproducibility)
+* [Main arguments](#main-arguments)
+  * [`-profile`](#-profile)
+  * [`--input`](#--input)
+  * [`--protocol`](#--protocol)
+  * [`--amplicon_bed`](#--amplicon_bed)
+  * [`--amplicon_fasta`](#--amplicon_fasta)
+* [Reference genomes](#reference-genomes)
+  * [`--genome`](#--genome)
+  * [`--fasta`](#--fasta)
+  * [`--gff`](#--gff)
+  * [`--save_reference`](#--save_reference)
+* [fastq files downloading](#fastq-files-downloading)
+  * [`--ncbi_api_key`](#--ncbi_api_key)
+* [Kraken](#kraken)
+  * [`--kraken2_db`](#--kraken2_db)
+  * [`--kraken2_db_name`](#--kraken2_db_name)
+  * [`--kraken2_use_ftp`](#--kraken2_use_ftp)
+  * [`--save_kraken2_fastq`](#--save_kraken2_fastq)  
+* [Adapter trimming](#adapter-trimming)
+  * [`--adapter_fasta`](#--adapter_fasta)
+  * [`--trim_params`](#--trim_params)
+  * [`--trim_window_length`](--trim_window_length)
+  * [`--trim_window_value`](--trim_window_value)
+  * [`--trim_min_length`](--trim_min_length)
+  * [`--skip_trimming`](#--skip_trimming)
+  * [`--save_trimmed`](#--save_trimmed)
+* [Alignments](#alignments)
+  * [`--save_align_intermeds`](#--save_align_intermeds)
+* [De novo assembly](#de-novo-assembly)
+  * [`--assemblers`](#--assemblers)
+  * [`--skip_assembly`](#--skip_assembly)
+* [Variant calling](#variant-calling)
+  * [`--save_pileup`](#--save_pileup)
+  * [`--skip_variants`](#--skip_variants)
+* [Skipping QC steps](#skipping-qc-steps)
+  * `--skip_qc`
+  * `--skip_fastqc`
+  * `--skip_picard_metrics`
+  * `--skip_multiqc`
+* [Job resources](#job-resources)
+  * [Automatic resubmission](#automatic-resubmission)
+  * [Custom resource requests](#custom-resource-requests)
+* [AWS Batch specific parameters](#aws-batch-specific-parameters)
+  * [`--awsqueue`](#--awsqueue)
+  * [`--awsregion`](#--awsregion)
+  * [`--awscli`](#--awscli)
+* [Other command line parameters](#other-command-line-parameters)
+  * [`--outdir`](#--outdir)
+  * [`--email`](#--email)
+  * [`--email_on_fail`](#--email_on_fail)
+  * [`--max_multiqc_email_size`](#--max_multiqc_email_size)
+  * [`-name`](#-name)
+  * [`-resume`](#-resume)
+  * [`-c`](#-c)
+  * [`--custom_config_version`](#--custom_config_version)
+  * [`--custom_config_base`](#--custom_config_base)
+  * [`--max_memory`](#--max_memory)
+  * [`--max_time`](#--max_time)
+  * [`--max_cpus`](#--max_cpus)
+  * [`--plaintext_email`](#--plaintext_email)
+  * [`--monochrome_logs`](#--monochrome_logs)
+  * [`--multiqc_config`](#--multiqc_config)
+
+## Introduction
+
+Nextflow handles job submissions on SLURM or other environments, and supervises running the jobs. Thus the Nextflow process must run until the pipeline is finished. We recommend that you put the process running in the background through `screen` / `tmux` or similar tool. Alternatively you can run nextflow within a cluster job submitted your job scheduler.
+
+It is recommended to limit the Nextflow Java virtual machines memory. We recommend adding the following line to your environment (typically in `~/.bashrc` or `~./bash_profile`):
+
+```bash
+NXF_OPTS='-Xms1g -Xmx4g'
+```
+
+<!-- TODO nf-core: Document required command line parameters to run the pipeline-->
+
+## Running the pipeline
+
+The typical command for running the pipeline is as follows:
+
+```bash
+nextflow run nf-core/viralrecon --input samplesheet.csv --host_genome 'hg38' --viral_genome 'NC_045512.2' -profile docker
+```
+
+This will launch the pipeline with the `docker` configuration profile. See below for more information about profiles.
+
+Note that the pipeline will create the following files in your working directory:
+
+```bash
+work            # Directory containing the nextflow working files
+results         # Finished results (configurable, see below)
+.nextflow_log   # Log file from Nextflow
+# Other nextflow hidden files, eg. history of pipeline runs and old logs.
+```
+
+### Updating the pipeline
+
+When you run the above command, Nextflow automatically pulls the pipeline code from GitHub and stores it as a cached version. When running the pipeline after this, it will always use the cached version if available - even if the pipeline has been updated since. To make sure that you're running the latest version of the pipeline, make sure that you regularly update the cached version of the pipeline:
+
+```bash
+nextflow pull nf-core/viralrecon
+```
+
+### Reproducibility
+
+It's a good idea to specify a pipeline version when running the pipeline on your data. This ensures that a specific version of the pipeline code and software are used when you run your pipeline. If you keep using the same tag, you'll be running the same version of the pipeline, even if there have been changes to the code since.
+
+First, go to the [nf-core/viralrecon releases page](https://github.com/nf-core/viralrecon/releases) and find the latest version number - numeric only (eg. `1.3.1`). Then specify this when running the pipeline with `-r` (one hyphen) - eg. `-r 1.3.1`.
+
+This version number will be logged in reports when you run the pipeline, so that you'll know what you used when you look back in the future.
+
+## Main arguments
+
+### `-profile`
+
+Use this parameter to choose a configuration profile. Profiles can give configuration presets for different compute environments.
+
+Several generic profiles are bundled with the pipeline which instruct the pipeline to use software packaged using different methods (Docker, Singularity, Conda) - see below.
+
+> We highly recommend the use of Docker or Singularity containers for full pipeline reproducibility, however when this is not possible, Conda is also supported.
+
+The pipeline also dynamically loads configurations from [https://github.com/nf-core/configs](https://github.com/nf-core/configs) when it runs, making multiple config profiles for various institutional clusters available at run time. For more information and to see if your system is available in these configs please see the [nf-core/configs documentation](https://github.com/nf-core/configs#documentation).
+
+Note that multiple profiles can be loaded, for example: `-profile test,docker` - the order of arguments is important!
+They are loaded in sequence, so later profiles can overwrite earlier profiles.
+
+If `-profile` is not specified, the pipeline will run locally and expect all software to be installed and available on the `PATH`. This is _not_ recommended.
+
+* `docker`
+  * A generic configuration profile to be used with [Docker](http://docker.com/)
+  * Pulls software from dockerhub: [`nfcore/viralrecon`](http://hub.docker.com/r/nfcore/viralrecon/)
+* `singularity`
+  * A generic configuration profile to be used with [Singularity](http://singularity.lbl.gov/)
+  * Pulls software from DockerHub: [`nfcore/viralrecon`](http://hub.docker.com/r/nfcore/viralrecon/)
+* `conda`
+  * Please only use Conda as a last resort i.e. when it's not possible to run the pipeline with Docker or Singularity.
+  * A generic configuration profile to be used with [Conda](https://conda.io/docs/)
+  * Pulls most software from [Bioconda](https://bioconda.github.io/)
+* `test`
+  * A profile with a complete configuration for automated testing
+  * Includes links to test data so needs no other parameters
+
+<!-- TODO nf-core: Document required command line parameters -->
+
+### `--input`
+
+You will need to create a samplesheet with information about the samples you would like to analyse before running the pipeline. Use this parameter to specify its location. It has to be a comma-separated file with 3 columns, and a header row as shown in the examples below.
+
+```bash
+--input '[path to samplesheet file]'
+```
+
+#### Format
+
+The `sample` identifiers have to be the same when you have re-sequenced the same sample more than once (e.g. to increase sequencing depth). The pipeline will perform the analysis in parallel, and subsequently merge them when required.
+
+A final design file may look something like the one below. `SRR10903401` was sequenced twice in Illumina PE format, `SRR11241255` was sequenced once in Illumina SE format, and `SRR11092056` and `SRR11177792` need to be downloaded from the SRA before the main pipeline execution.
+
+```bash
+sample,fastq_1,fastq_2
+SRR10903401,SRR10903401_1.fastq.gz,SRR10903401_2.fastq.gz
+SRR10903401,SRR10903402_1.fastq.gz,SRR10903402_2.fastq.gz
+SRR11241255,SRR11241255.fastq.gz,
+SRR11092056,,
+SRR11177792,,
+```
+
+| Column    | Description                                                                                                                       |
+|-----------|-----------------------------------------------------------------------------------------------------------------------------------|
+| `sample`  | Sample identifier or SRA 'SRR', 'SRP' or 'SRX' run accession. This will be identical for multiple sequencing libraries/runs from the same sample. |
+| `fastq_1` | Full path to FastQ file for Illumina short reads 1. File has to be gzipped and have the extension ".fastq.gz" or ".fq.gz".        |
+| `fastq_2` | Full path to FastQ file for Illumina short reads 2. File has to be gzipped and have the extension ".fastq.gz" or ".fq.gz".        |
+
+### `--protocol`
+
+Specifies the type of protocol used for sequencing i.e. "metagenomic" or "amplicon". Default: "metagenomic".
+
+### `--amplicon_bed`
+
+Viral genome location of primers. Mandatory when `--protocol amplicon` and not `--skip_mapping`.
+
+#### Format
+
+It must be in bed format, with this fields:
+
+```Bash
+
+chr\tstart_primer\tend_primer\tname\tqual\tstrand
+
+```
+
+Example:
+
+```Bash
+
+NC_045512.2 30 54 nCoV-2019_1_LEFT 60 -
+NC_045512.2 385 410 nCoV-2019_1_RIGHT 60 +
+NC_045512.2 320 342 nCoV-2019_2_LEFT 60 -
+NC_045512.2 704 726 nCoV-2019_2_RIGHT 60 +
+
+```
+
+### `--amplicon_fasta`
+
+Primer sequences in fasta format. Mandatory when `--protocol amplicon` and not `--skip_assembly`.
+Example:
+
+```Bash
+
+>nCoV-2019_1_LEFT
+ACCAACCAACTTTCGATCTCTTGT
+>nCoV-2019_1_RIGHT
+CATCTTTAAGATGTTGACGTGCCTC
+>nCoV-2019_2_LEFT
+CTGTTTTACAGGTTCGCGACGT
+>nCoV-2019_2_RIGHT
+TAAGGATCAGTGCCAAGCTCGT
+>nCoV-2019_3_LEFT
+CGGTAATAAAGGAGCTGGTGGC
+>nCoV-2019_3_RIGHT
+AAGGTGTCTGCAATTCATAGCTCT
+
+```
+
+## Reference genomes
+
+<!-- TODO nf-core: Describe reference path flags -->
+
+### `--genome`
+
+This parameter allows you to provide a key for the viral genome you would like to use with the pipeline. To run the pipeline, you must specify which to use with the `--genome` flag.
+
+Note that you can use the same configuration setup to save sets of reference files for your own use. See the [Nextflow documentation](https://www.nextflow.io/docs/latest/config.html) for instructions on where to save such a file.
+
+The syntax for this reference configuration is as follows:
+
+<!-- TODO nf-core: Update reference genome example according to what is needed -->
+
+```nextflow
+
+params {
+  genomes {
+    'GRCh37' {
+      fasta   = '<path to the genome fasta file>' // Used if no star index given
+    }
+    // Any number of additional genomes, key is used with --genome
+  }
+}
+
+```
+
+You can find the keys to specify the genomes in the [Genomes config file](../conf/genomes.config).
+
+### `--fasta`
+
+Full path to fasta file containing reference genome for the viral species (*mandatory* if `--genome` is not specified). If you don't have a Bowtie2 index available this will be generated for you automatically. Combine with `--save_reference` to save Bowtie2 index for future runs.
+
+```bash
+--fasta '[path to FASTA reference]'
+```
+
+### `--gff`
+
+Full path to viral gff annotation file.
+
+### `--save_reference`
+
+If the Bowtie2 index is generated by the pipeline use this parameter to save it to your results folder. These can then be used for future pipeline runs, reducing processing times.
+
+## fastq files downloading
+
+### `--ncbi_api_key`
+
+Set the NCBI API key to query the NCBI search services when downloading `fastq` files from public DBs. Increases the
+number of request that can be launched to this service you can read more about it and learn how to obtain the key 
+following this [link](https://ncbiinsights.ncbi.nlm.nih.gov/2017/11/02/new-api-keys-for-the-e-utilities/)
+
+## Kraken2
+
+### `--kraken2_db`
+
+Full path to Kraken2 database built from host genome.
+
+### `--kraken2_db_name`
+
+Name for host genome as recognised by Kraken2 when using the `kraken2 build` command. Default: 'human'.
+
+### `--kraken2_use_ftp`
+
+Option for kraken using ftp download instead of rsync. Default=false
+
+### `--save_kraken2_fastq`
+
+Save the host and viral fastq files in the results directory (Default: false).
+
+## Adapter trimming
+
+### `--adapter_fasta`
+
+Adapter file in fasta format needed to remove adaptes with Trimmomatic. By default it's used the commonly used in illumina.
+Default: `${baseDir}/assets/adapters.fa`
+
+### `--trim_params`
+
+Trimming parameters for adapters. `<seed mismatches>:<palindrome clip threshold>:<simple clip threshold>`
+Default: 2:30:10
+
+### `--trim_window_length`
+
+Window size for sliding window in trimmomatic.
+Default: 4
+
+### `--trim_window_value`
+
+Window average quality for trimming.
+Default: 20
+
+### `--trim_min_length`
+
+Minimum length of reads.
+Default: 50
+
+### `--skip_trimming`
+
+Skip the adapter trimming step. Use this if your input FastQ files have already been trimmed outside of the workflow or if you're very confident that there is no adapter contamination in your data.
+
+### `--save_trimmed`
+
+By default, trimmed FastQ files will not be saved to the results directory. Specify this flag (or set to true in your config file) to copy these files to the results directory when complete.
+
+## Alignments
+
+### `--save_align_intermeds`
+
+By default, intermediate BAM files will not be saved. The final BAM files created after the appropriate filtering step are always saved to limit storage usage. Set to true to also save other intermediate BAM files.
+
+## De novo assembly
+
+### `--assemblers`
+
+Specify which assembly algorithms you would like to use. Spades, metaspades and Unicycler available.
+Default:'spades,metaspades,unicycler'
+
+### `--skip_assembly`
+
+Specify this parameter to skip all of the de novo assembly steps in the pipeline.
+
+## Variant calling
+
+### `--save_pileup`
+
+Save pileup files in the results directory (Default: false). These tend to be quite large so are not saved by default.
+
+### `--skip_variants`
+
+Specify this parameter to skip all of the variant calling and mapping steps in the pipeline.
+
+## Skipping QC steps
+
+The pipeline contains a large number of quality control steps. Sometimes, it may not be desirable to run all of them if time and compute resources are limited.
+The following options make this easy:
+
+| Step                      | Description                                              |
+|---------------------------|----------------------------------------------------------|
+| `--skip_qc`               | Skip all QC steps except for MultiQC                     |
+| `--skip_fastqc`           | Skip FastQC                                              |
+| `--skip_picard_metrics`   | Skip Picard CollectMultipleMetrics and CollectWgsMetrics |
+| `--skip_multiqc`          | Skip MultiQC                                             |
+
+## Job resources
+
+### Automatic resubmission
+
+Each step in the pipeline has a default set of requirements for number of CPUs, memory and time. For most of the steps in the pipeline, if the job exits with an error code of `143` (exceeded requested resources) it will automatically resubmit with higher requests (2 x original, then 3 x original). If it still fails after three times then the pipeline is stopped.
+
+### Custom resource requests
+
+Wherever process-specific requirements are set in the pipeline, the default value can be changed by creating a custom config file. See the files hosted at [`nf-core/configs`](https://github.com/nf-core/configs/tree/master/conf) for examples.
+
+If you are likely to be running `nf-core` pipelines regularly it may be a good idea to request that your custom config file is uploaded to the `nf-core/configs` git repository. Before you do this please can you test that the config file works with your pipeline of choice using the `-c` parameter (see definition below). You can then create a pull request to the `nf-core/configs` repository with the addition of your config file, associated documentation file (see examples in [`nf-core/configs/docs`](https://github.com/nf-core/configs/tree/master/docs)), and amending [`nfcore_custom.config`](https://github.com/nf-core/configs/blob/master/nfcore_custom.config) to include your custom profile.
+
+If you have any questions or issues please send us a message on [Slack](https://nf-co.re/join/slack).
+
+## AWS Batch specific parameters
+
+Running the pipeline on AWS Batch requires a couple of specific parameters to be set according to your AWS Batch configuration. Please use [`-profile awsbatch`](https://github.com/nf-core/configs/blob/master/conf/awsbatch.config) and then specify all of the following parameters.
+
+### `--awsqueue`
+
+The JobQueue that you intend to use on AWS Batch.
+
+### `--awsregion`
+
+The AWS region in which to run your job. Default is set to `eu-west-1` but can be adjusted to your needs.
+
+### `--awscli`
+
+The [AWS CLI](https://www.nextflow.io/docs/latest/awscloud.html#aws-cli-installation) path in your custom AMI. Default: `/home/ec2-user/miniconda/bin/aws`.
+
+Please make sure to also set the `-w/--work-dir` and `--outdir` parameters to a S3 storage bucket of your choice - you'll get an error message notifying you if you didn't.
+
+## Other command line parameters
+
+<!-- TODO nf-core: Describe any other command line flags here -->
+
+### `--outdir`
+
+The output directory where the results will be saved.
+
+### `--email`
+
+Set this parameter to your e-mail address to get a summary e-mail with details of the run sent to you when the workflow exits. If set in your user config file (`~/.nextflow/config`) then you don't need to specify this on the command line for every run.
+
+### `--email_on_fail`
+
+This works exactly as with `--email`, except emails are only sent if the workflow is not successful.
+
+### `--max_multiqc_email_size`
+
+Threshold size for MultiQC report to be attached in notification email. If file generated by pipeline exceeds the threshold, it will not be attached (Default: 25MB).
+
+### `-name`
+
+Name for the pipeline run. If not specified, Nextflow will automatically generate a random mnemonic.
+
+This is used in the MultiQC report (if not default) and in the summary HTML / e-mail (always).
+
+**NB:** Single hyphen (core Nextflow option)
+
+### `-resume`
+
+Specify this when restarting a pipeline. Nextflow will used cached results from any pipeline steps where the inputs are the same, continuing from where it got to previously.
+
+You can also supply a run name to resume a specific run: `-resume [run-name]`. Use the `nextflow log` command to show previous run names.
+
+**NB:** Single hyphen (core Nextflow option)
+
+### `-c`
+
+Specify the path to a specific config file (this is a core NextFlow command).
+
+**NB:** Single hyphen (core Nextflow option)
+
+Note - you can use this to override pipeline defaults.
+
+### `--custom_config_version`
+
+Provide git commit id for custom Institutional configs hosted at `nf-core/configs`. This was implemented for reproducibility purposes. Default: `master`.
+
+```bash
+## Download and use config file with following git commid id
+--custom_config_version d52db660777c4bf36546ddb188ec530c3ada1b96
+```
+
+### `--custom_config_base`
+
+If you're running offline, nextflow will not be able to fetch the institutional config files
+from the internet. If you don't need them, then this is not a problem. If you do need them,
+you should download the files from the repo and tell nextflow where to find them with the
+`custom_config_base` option. For example:
+
+```bash
+## Download and unzip the config files
+cd /path/to/my/configs
+wget https://github.com/nf-core/configs/archive/master.zip
+unzip master.zip
+
+## Run the pipeline
+cd /path/to/my/data
+nextflow run /path/to/pipeline/ --custom_config_base /path/to/my/configs/configs-master/
+```
+
+> Note that the nf-core/tools helper package has a `download` command to download all required pipeline
+> files + singularity containers + institutional configs in one go for you, to make this process easier.
+
+### `--max_memory`
+
+Use to set a top-limit for the default memory requirement for each process.
+Should be a string in the format integer-unit. eg. `--max_memory '8.GB'`
+
+### `--max_time`
+
+Use to set a top-limit for the default time requirement for each process.
+Should be a string in the format integer-unit. eg. `--max_time '2.h'`
+
+### `--max_cpus`
+
+Use to set a top-limit for the default CPU requirement for each process.
+Should be a string in the format integer-unit. eg. `--max_cpus 1`
+
+### `--plaintext_email`
+
+Set to receive plain-text e-mails instead of HTML formatted.
+
+### `--monochrome_logs`
+
+Set to disable colourful command line output and live life in monochrome.
+
+### `--multiqc_config`
+
+Specify a path to a custom MultiQC configuration file.