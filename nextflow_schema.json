--- conflicted
+++ resolved
@@ -64,10 +64,7 @@
                     "format": "file-path",
                     "mimetype": "text/plain",
                     "pattern": "^\\S+\\.fn?a(sta)?(\\.gz)?$",
-<<<<<<< HEAD
                     "fa_icon": "fas fa-font",
-=======
->>>>>>> c25b4d12
                     "description": "Path to FASTA genome file.",
                     "help_text": "If you have no genome reference available, the pipeline can build one using a FASTA file. This requires additional time and resources, so it's better to use a pre-build index if possible."
                 },
