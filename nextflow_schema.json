--- conflicted
+++ resolved
@@ -10,13 +10,7 @@
             "type": "object",
             "fa_icon": "fas fa-terminal",
             "description": "Define where the pipeline should find input data and save output data.",
-<<<<<<< HEAD
-            "required": [
-                "outdir"
-            ],
-=======
-            "required": ["input", "outdir"],
->>>>>>> 54a32252
+            "required": ["outdir"],
             "properties": {
                 "input": {
                     "type": "string",
@@ -32,19 +26,13 @@
                     "type": "string",
                     "fa_icon": "fas fa-hdd",
                     "description": "NGS platform used to sequence the samples.",
-                    "enum": [
-                        "illumina",
-                        "nanopore"
-                    ]
+                    "enum": ["illumina", "nanopore"]
                 },
                 "protocol": {
                     "type": "string",
                     "description": "Specifies the type of protocol used for sequencing.",
                     "fa_icon": "fas fa-vials",
-                    "enum": [
-                        "metagenomic",
-                        "amplicon"
-                    ]
+                    "enum": ["metagenomic", "amplicon"]
                 },
                 "outdir": {
                     "type": "string",
@@ -192,20 +180,14 @@
                     "default": "nanopolish",
                     "description": "Variant caller used when running artic minion (default: 'nanopolish').",
                     "fa_icon": "fas fa-phone-volume",
-                    "enum": [
-                        "nanopolish",
-                        "medaka"
-                    ]
+                    "enum": ["nanopolish", "medaka"]
                 },
                 "artic_minion_aligner": {
                     "type": "string",
                     "default": "minimap2",
                     "description": "Aligner used when running artic minion (default: 'minimap2').",
                     "fa_icon": "fas fa-map-signs",
-                    "enum": [
-                        "minimap2",
-                        "bwa"
-                    ]
+                    "enum": ["minimap2", "bwa"]
                 },
                 "artic_scheme": {
                     "type": "string",
@@ -398,20 +380,14 @@
                     "type": "string",
                     "fa_icon": "fas fa-phone-volume",
                     "description": "Specify which variant calling algorithm you would like to use. Available options are 'ivar' (default for '--protocol amplicon') and 'bcftools' (default for '--protocol metagenomic').",
-                    "enum": [
-                        "ivar",
-                        "bcftools"
-                    ]
+                    "enum": ["ivar", "bcftools"]
                 },
                 "consensus_caller": {
                     "type": "string",
                     "default": "bcftools",
                     "fa_icon": "fas fa-phone-volume",
                     "description": "Specify which consensus calling algorithm you would like to use. Available options are 'bcftools' and 'ivar' (default: 'bcftools').",
-                    "enum": [
-                        "ivar",
-                        "bcftools"
-                    ]
+                    "enum": ["ivar", "bcftools"]
                 },
                 "min_mapped_reads": {
                     "type": "integer",
@@ -568,23 +544,7 @@
                 "help": {
                     "type": "boolean",
                     "description": "Display help text.",
-                    "hidden": true,
-                    "fa_icon": "fas fa-question-circle"
-                },
-                "publish_dir_mode": {
-                    "type": "string",
-                    "default": "copy",
-                    "description": "Method used to save pipeline results to output directory.",
-                    "help_text": "The Nextflow `publishDir` option specifies which intermediate files should be saved to the output directory. This option tells the pipeline what method should be used to move these files to the location specified by the `--outdir` parameter. See [Nextflow docs](https://www.nextflow.io/docs/latest/process.html#publishdir) for details.",
-                    "fa_icon": "fas fa-copy",
-                    "enum": [
-                        "symlink",
-                        "rellink",
-                        "link",
-                        "copy",
-                        "copyNoFollow",
-                        "move"
-                    ],
+                    "fa_icon": "fas fa-question-circle",
                     "hidden": true
                 },
                 "publish_dir_mode": {
