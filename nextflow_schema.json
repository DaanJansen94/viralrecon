{
    "$schema": "http://json-schema.org/draft-07/schema",
    "$id": "https://raw.githubusercontent.com/nf-core/viralrecon/master/nextflow_schema.json",
    "title": "nf-core/viralrecon pipeline parameters",
    "description": "Assembly and intrahost/low-frequency variant calling for viral samples",
    "type": "object",
    "definitions": {
        "input_output_options": {
            "title": "Input/output options",
            "type": "object",
            "fa_icon": "fas fa-terminal",
            "description": "Define where the pipeline should find input data and save output data.",
            "required": ["outdir"],
            "properties": {
                "input": {
                    "type": "string",
                    "format": "file-path",
                    "mimetype": "text/csv",
                    "pattern": "^\\S+\\.csv$",
                    "schema": "assets/schema_input.json",
                    "fa_icon": "fas fa-file-csv",
                    "help_text": "You will need to create a samplesheet with information about the samples you would like to analyse before running the pipeline. Use this parameter to specify its location. It has to be a comma-separated file with 3 columns, and a header row. See [usage docs](https://nf-co.re/viralrecon/docs/usage#introduction).",
                    "description": "Path to comma-separated file containing information about the samples you would like to analyse."
                },
                "platform": {
                    "type": "string",
                    "fa_icon": "fas fa-hdd",
                    "description": "NGS platform used to sequence the samples.",
                    "enum": ["illumina", "nanopore"]
                },
                "protocol": {
                    "type": "string",
                    "description": "Specifies the type of protocol used for sequencing.",
                    "fa_icon": "fas fa-vials",
                    "enum": ["metagenomic", "amplicon"]
                },
                "outdir": {
                    "type": "string",
                    "format": "directory-path",
                    "description": "The output directory where the results will be saved. You have to use absolute paths to storage on Cloud infrastructure.",
                    "fa_icon": "fas fa-folder-open"
                },
                "email": {
                    "type": "string",
                    "description": "Email address for completion summary.",
                    "fa_icon": "fas fa-envelope",
                    "help_text": "Set this parameter to your e-mail address to get a summary e-mail with details of the run sent to you when the workflow exits. If set in your user config file (`~/.nextflow/config`) then you don't need to specify this on the command line for every run.",
                    "pattern": "^([a-zA-Z0-9_\\-\\.]+)@([a-zA-Z0-9_\\-\\.]+)\\.([a-zA-Z]{2,5})$"
                }
            }
        },
        "reference_genome_options": {
            "title": "Reference genome options",
            "type": "object",
            "fa_icon": "fas fa-dna",
            "description": "Options for the reference genome indices used to align reads.",
            "properties": {
                "genome": {
                    "type": "string",
                    "description": "Name of viral reference genome.",
                    "fa_icon": "fas fa-book",
                    "help_text": "You can find the keys to specify the genomes in the [Genomes config file](https://github.com/nf-core/configs/blob/master/conf/pipeline/viralrecon/genomes.config)."
                },
                "fasta": {
                    "type": "string",
                    "format": "file-path",
                    "mimetype": "text/plain",
                    "pattern": "^\\S+\\.fn?a(sta)?(\\.gz)?$",
                    "fa_icon": "fas fa-font",
                    "description": "Path to FASTA genome file.",
                    "help_text": "If you have no genome reference available, the pipeline can build one using a FASTA file. This requires additional time and resources, so it's better to use a pre-build index if possible."
                },
                "gff": {
                    "type": "string",
                    "format": "file-path",
                    "mimetype": "text/plain",
                    "pattern": "^\\S+\\.gff(\\.gz)?$",
                    "description": "Full path to GFF annotation file.",
                    "fa_icon": "fas fa-file-invoice"
                },
                "bowtie2_index": {
                    "type": "string",
                    "format": "path",
                    "description": "Path to directory or tar.gz archive for pre-built Bowtie2 index.",
                    "fa_icon": "fas fa-bezier-curve"
                },
                "primer_bed": {
                    "type": "string",
                    "format": "file-path",
                    "mimetype": "text/plain",
                    "pattern": "^\\S+\\.bed(\\.gz)?$",
                    "description": "If the '--protocol amplicon' parameter is provided then iVar is used to trim primer sequences after read alignment and before variant calling.",
                    "help_text": "iVar uses the primer positions relative to the viral genome supplied in this file to soft clip primer sequences from a coordinate sorted BAM file. The file must be in BED format as highlighted below:\n\n```\nMN908947.3 30 54 nCoV-2019_1_LEFT 60 -\nMN908947.3 385 410 nCoV-2019_1_RIGHT 60 +\nMN908947.3 320 342 nCoV-2019_2_LEFT 60 -\nMN908947.3 704 726 nCoV-2019_2_RIGHT 60 +\n```",
                    "fa_icon": "fas fa-stream"
                },
                "primer_fasta": {
                    "type": "string",
                    "format": "file-path",
                    "mimetype": "text/plain",
                    "pattern": "^\\S+\\.fn?a(sta)?(\\.gz)?$",
                    "description": "If the '--protocol amplicon' parameter is provided then Cutadapt is used to trim primer sequences from FastQ files before de novo assembly.",
                    "help_text": "This file must contain amplicon primer sequences in Fasta format. An example is shown below:\n\n```\n>nCoV-2019_1_LEFT\nACCAACCAACTTTCGATCTCTTGT\n>nCoV-2019_1_RIGHT\nCATCTTTAAGATGTTGACGTGCCTC\n>nCoV-2019_2_LEFT\nCTGTTTTACAGGTTCGCGACGT\n>nCoV-2019_2_RIGHT\nTAAGGATCAGTGCCAAGCTCGT\n```",
                    "fa_icon": "fas fa-stream"
                },
                "primer_set": {
                    "type": "string",
                    "fa_icon": "fas fa-sliders-h",
                    "description": "The primer set to be used for the data analysis.",
                    "help_text": "Where possible we are trying to collate links and settings for standard primer sets to make it easier to run the pipeline with standard keys. See https://github.com/nf-core/configs/blob/master/conf/pipeline/viralrecon/genomes.config"
                },
                "primer_set_version": {
                    "type": "number",
                    "fa_icon": "fas fa-code-branch",
                    "description": "Version of the primer set e.g. '--primer_set artic --primer_set_version 3'.",
                    "help_text": "Where possible we are trying to collate links and settings for standard primer sets to make it easier to run the pipeline with standard keys. See https://github.com/nf-core/configs/blob/master/conf/pipeline/viralrecon/genomes.config"
                },
                "primer_left_suffix": {
                    "type": "string",
                    "default": "_LEFT",
                    "fa_icon": "fas fa-arrow-left",
                    "description": "Suffix used in name field of '--primer_bed' to indicate left primer position."
                },
                "primer_right_suffix": {
                    "type": "string",
                    "default": "_RIGHT",
                    "fa_icon": "fas fa-arrow-right",
                    "description": "Suffix used in name field of '--primer_bed' to indicate right primer position."
                },
                "save_reference": {
                    "type": "boolean",
                    "fa_icon": "fas fa-save",
                    "description": "If generated by the pipeline save reference genome related files to the results folder."
                }
            }
        },
        "nanopore_options": {
            "title": "Nanopore options",
            "type": "object",
            "description": "Options exclusive to running the pipeline on Nanopore data using the ARTIC fieldbioinformatics pipeline.",
            "default": "",
            "fa_icon": "fas fa-truck-loading",
            "properties": {
                "fastq_dir": {
                    "type": "string",
                    "format": "directory-path",
                    "description": "Path to a folder containing fastq files from the Nanopore run.",
                    "help_text": "e.g. '--fastq_dir ./20191023_1522_MC-110615_0_FAO93606_12bf9b4f/fastq_pass/'.",
                    "fa_icon": "fas fa-folder-open"
                },
                "fast5_dir": {
                    "type": "string",
                    "format": "directory-path",
                    "description": "Path to a folder containing fast5 files from the Nanopore run.",
                    "help_text": "e.g. '--fast5_dir ./20191023_1522_MC-110615_0_FAO93606_12bf9b4f/fast5_pass/'. Not required when running the pipeline with the '--artic_minion_caller medaka' workflow.",
                    "fa_icon": "fas fa-folder-open"
                },
                "sequencing_summary": {
                    "type": "string",
                    "format": "file-path",
                    "mimetype": "text/plain",
                    "pattern": "^\\S+\\.txt$",
                    "description": "Sequencing summary file generated after Nanopore run completion.",
                    "help_text": " e.g. '--sequencing_summary ./20191023_1522_MC-110615_0_FAO93606_12bf9b4f/sequencing_summary.txt'. Not required when running the pipeline with the '--artic_minion_caller medaka' workflow.",
                    "fa_icon": "fas fa-file"
                },
                "min_barcode_reads": {
                    "type": "integer",
                    "default": 100,
                    "description": "Minimum number of raw reads required per sample/barcode in order to be considered for the downstream processing steps.",
                    "fa_icon": "fas fa-hand-paper"
                },
                "min_guppyplex_reads": {
                    "type": "integer",
                    "default": 10,
                    "description": "Minimum number of reads required after the artic guppyplex process per sample/barcode in order to be considered for the downstream processing steps.",
                    "fa_icon": "fas fa-hand-paper"
                },
                "artic_minion_caller": {
                    "type": "string",
                    "default": "nanopolish",
                    "description": "Variant caller used when running artic minion (default: 'nanopolish').",
                    "fa_icon": "fas fa-phone-volume",
                    "enum": ["nanopolish", "medaka"]
                },
                "artic_minion_aligner": {
                    "type": "string",
                    "default": "minimap2",
                    "description": "Aligner used when running artic minion (default: 'minimap2').",
                    "fa_icon": "fas fa-map-signs",
                    "enum": ["minimap2", "bwa"]
                },
                "artic_scheme": {
                    "type": "string",
                    "description": "Primer scheme recognised by the artic minion command.",
                    "help_text": "e.g. '--artic_scheme ncov-2019'. See https://artic.readthedocs.io/en/latest/primer-schemes/ and https://github.com/artic-network/primer-schemes/blob/master/schemes_manifest.json.",
                    "fa_icon": "fas fa-stream"
                },
                "artic_minion_medaka_model": {
                    "type": "string",
                    "description": "Parameter passed to artic minion and required when using the '--artic_minion_caller medaka' workflow.",
                    "help_text": "See https://github.com/nanoporetech/medaka",
                    "fa_icon": "fas fa-train"
                },
                "skip_pycoqc": {
                    "type": "boolean",
                    "fa_icon": "fas fa-fast-forward",
                    "description": "Skip pycoQC."
                },
                "skip_nanoplot": {
                    "type": "boolean",
                    "fa_icon": "fas fa-fast-forward",
                    "description": "Skip NanoPlot."
                }
            }
        },
        "nanopore_illumina_options": {
            "title": "Nanopore/Illumina options",
            "type": "object",
            "description": "Options common to both the Nanopore and Illumina workflows in the pipeline.",
            "default": "",
            "properties": {
                "nextclade_dataset": {
                    "type": "string",
                    "description": "Full path to Nextclade dataset required for 'nextclade run' command.",
                    "fa_icon": "fas fa-project-diagram"
                },
                "nextclade_dataset_name": {
                    "type": "string",
                    "description": "Name of Nextclade dataset to retrieve. A list of available datasets can be obtained using the 'nextclade dataset list' command.",
                    "fa_icon": "fas fa-project-diagram"
                },
                "nextclade_dataset_reference": {
                    "type": "string",
                    "description": "Accession id to download dataset based on a particular reference sequence. A list of available datasets can be obtained using the 'nextclade dataset list' command.",
                    "fa_icon": "fas fa-project-diagram"
                },
                "nextclade_dataset_tag": {
                    "type": "string",
                    "description": "Version tag of the dataset to download. A list of available datasets can be obtained using the 'nextclade dataset list' command.",
                    "fa_icon": "fas fa-project-diagram"
                },
                "asciigenome_read_depth": {
                    "type": "integer",
                    "default": 50,
                    "description": "Maximum read depth used to generate ASCIIGenome screenshots for variant locii.",
                    "fa_icon": "fas fa-align-center"
                },
                "asciigenome_window_size": {
                    "type": "integer",
                    "default": 50,
                    "description": "Maximum window size before and after variant locii used to generate ASCIIGenome screenshots.",
                    "fa_icon": "fab fa-windows"
                },
                "multiqc_title": {
                    "type": "string",
                    "hidden": true,
                    "fa_icon": "fas fa-signature",
                    "description": "Custom title for the MultiQC report."
                },
                "multiqc_config": {
                    "type": "string",
                    "format": "file-path",
                    "mimetype": "text/plain",
                    "description": "Custom config file to supply to MultiQC.",
                    "fa_icon": "fas fa-cog",
                    "hidden": true
                },
                "max_multiqc_email_size": {
                    "type": "string",
                    "description": "File size limit when attaching MultiQC reports to summary emails.",
                    "default": "25.MB",
                    "fa_icon": "fas fa-file-upload",
                    "hidden": true,
                    "help_text": "If file generated by pipeline exceeds the threshold, it will not be attached."
                },
                "skip_mosdepth": {
                    "type": "boolean",
                    "fa_icon": "fas fa-fast-forward",
                    "description": "Skip genome-wide and amplicon coverage plot generation from mosdepth output."
                },
                "skip_pangolin": {
                    "type": "boolean",
                    "fa_icon": "fas fa-fast-forward",
                    "description": "Skip Pangolin lineage analysis for genome consensus sequence."
                },
                "skip_nextclade": {
                    "type": "boolean",
                    "fa_icon": "fas fa-fast-forward",
                    "description": "Skip Nextclade clade assignment, mutation calling, and sequence quality checks for genome consensus sequence."
                },
                "skip_asciigenome": {
                    "type": "boolean",
                    "fa_icon": "fas fa-fast-forward",
                    "description": "Skip variant screenshot generation with ASCIIGenome."
                },
                "skip_variants_quast": {
                    "type": "boolean",
                    "fa_icon": "fas fa-fast-forward",
                    "description": "Skip generation of QUAST aggregated report for consensus sequences."
                },
                "skip_variants_long_table": {
                    "type": "boolean",
                    "fa_icon": "fas fa-fast-forward",
                    "description": "Skip long table generation for reporting variants."
                },
                "skip_multiqc": {
                    "type": "boolean",
                    "fa_icon": "fas fa-fast-forward",
                    "description": "Skip MultiQC."
                }
            },
            "fa_icon": "fas fa-retweet"
        },
        "illumina_qc_read_trimming_and_filtering_options": {
            "title": "Illumina QC, read trimming and filtering options",
            "type": "object",
            "description": "Options to adjust QC, read trimming and host read filtering with Kraken2 for the Illumina workflow.",
            "default": "",
            "properties": {
                "kraken2_db": {
                    "type": "string",
                    "format": "path",
                    "default": "s3://nf-core-awsmegatests/viralrecon/input_data/kraken2_human.tar.gz",
                    "fa_icon": "fab fa-gitkraken",
                    "description": "Full path to Kraken2 database built from host genome."
                },
                "kraken2_db_name": {
                    "type": "string",
                    "default": "human",
                    "fa_icon": "fab fa-gitkraken",
                    "description": "Name for host genome as recognised by Kraken2 when using the 'kraken2 build' command."
                },
                "kraken2_variants_host_filter": {
                    "type": "boolean",
                    "fa_icon": "fab fa-gitkraken",
                    "description": "Remove host reads identified by Kraken2 before running variant calling steps in the pipeline."
                },
                "kraken2_assembly_host_filter": {
                    "type": "boolean",
                    "default": true,
                    "fa_icon": "fab fa-gitkraken",
                    "description": "Remove host reads identified by Kraken2 before running aseembly steps in the pipeline."
                },
                "save_trimmed_fail": {
                    "type": "boolean",
                    "fa_icon": "fas fa-save",
                    "description": "Save the trimmed FastQ files in the results directory.",
                    "help_text": "By default, trimmed FastQ files will not be saved to the results directory. Specify this flag (or set to true in your config file) to copy these files to the results directory when complete."
                },
                "skip_fastqc": {
                    "type": "boolean",
                    "fa_icon": "fas fa-fast-forward",
                    "description": "Skip FastQC."
                },
                "skip_kraken2": {
                    "type": "boolean",
                    "fa_icon": "fas fa-fast-forward",
                    "description": "Skip Kraken2 process for removing host classified reads."
                },
                "skip_fastp": {
                    "type": "boolean",
                    "fa_icon": "fas fa-fast-forward",
                    "description": "Skip the initial read trimming step peformed by fastp."
                },
                "skip_cutadapt": {
                    "type": "boolean",
                    "description": "Skip the amplicon trimming step with Cutadapt when using --protocol amplicon.",
                    "fa_icon": "fas fa-fast-forward"
                }
            },
            "fa_icon": "fas fa-cut"
        },
        "illumina_variant_calling_options": {
            "title": "Illumina variant calling options",
            "type": "object",
            "description": "Various options for the variant calling branch of the Illumina workflow.",
            "default": "",
            "properties": {
                "variant_caller": {
                    "type": "string",
                    "fa_icon": "fas fa-phone-volume",
                    "description": "Specify which variant calling algorithm you would like to use. Available options are 'ivar' (default for '--protocol amplicon') and 'bcftools' (default for '--protocol metagenomic').",
                    "enum": ["ivar", "bcftools"]
                },
                "consensus_caller": {
                    "type": "string",
                    "default": "bcftools",
                    "fa_icon": "fas fa-phone-volume",
                    "description": "Specify which consensus calling algorithm you would like to use. Available options are 'bcftools' and 'ivar' (default: 'bcftools').",
                    "enum": ["ivar", "bcftools"]
                },
                "min_mapped_reads": {
                    "type": "integer",
                    "default": 1000,
                    "description": "Minimum number of mapped reads below which samples are removed from further processing. Some downstream steps in the pipeline will fail if this threshold is too low.",
                    "fa_icon": "fas fa-hand-paper"
                },
                "ivar_trim_noprimer": {
                    "type": "boolean",
                    "description": "This option unsets the '-e' parameter in 'ivar trim' to discard reads without primers.",
                    "fa_icon": "fas fa-cut"
                },
                "ivar_trim_offset": {
                    "type": "integer",
                    "description": "This option sets the '-x' parameter in 'ivar trim' so that reads that occur at the specified offset positions relative to primer positions will also be trimmed.",
                    "fa_icon": "fas fa-cut",
                    "help_text": "This parameter will need to be set for some amplicon-based sequencing protocols (e.g. SWIFT) as described and implemented [here](https://github.com/andersen-lab/ivar/pull/88)"
                },
                "filter_duplicates": {
                    "type": "boolean",
                    "fa_icon": "fas fa-clone",
                    "description": "Filtered duplicates reads detected by Picard MarkDuplicates from alignments."
                },
                "save_unaligned": {
                    "type": "boolean",
                    "fa_icon": "fas fa-save",
                    "description": "Save unaligned reads in FastQ format from Bowtie 2 to the results directory."
                },
                "save_mpileup": {
                    "type": "boolean",
                    "fa_icon": "fas fa-save",
                    "description": "Save mpileup files generated when calling variants with iVar variants or iVar consensus."
                },
                "skip_ivar_trim": {
                    "type": "boolean",
                    "fa_icon": "fas fa-fast-forward",
                    "description": "Skip iVar primer trimming step. Not recommended for --protocol amplicon."
                },
                "skip_markduplicates": {
                    "type": "boolean",
                    "default": true,
                    "fa_icon": "fas fa-fast-forward",
                    "description": "Skip picard MarkDuplicates step."
                },
                "skip_picard_metrics": {
                    "type": "boolean",
                    "fa_icon": "fas fa-fast-forward",
                    "description": "Skip Picard CollectMultipleMetrics steps."
                },
                "skip_snpeff": {
                    "type": "boolean",
                    "fa_icon": "fas fa-fast-forward",
                    "description": "Skip SnpEff and SnpSift annotation of variants."
                },
                "skip_consensus_plots": {
                    "type": "boolean",
                    "fa_icon": "fas fa-fast-forward",
                    "description": "Skip creation of consensus base density plots."
                },
                "skip_consensus": {
                    "type": "boolean",
                    "fa_icon": "fas fa-fast-forward",
                    "description": "Skip genome consensus creation step and any downstream QC."
                },
                "skip_variants": {
                    "type": "boolean",
                    "fa_icon": "fas fa-fast-forward",
                    "description": "Specify this parameter to skip all of the variant calling and mapping steps in the pipeline."
                }
            },
            "fa_icon": "fas fa-dna"
        },
        "illumina_de_novo_assembly_options": {
            "title": "Illumina de novo assembly options",
            "type": "object",
            "description": "Various options for the de novo assembly branch of the Illumina workflow.",
            "default": "",
            "properties": {
                "assemblers": {
                    "type": "string",
                    "default": "spades",
                    "description": "Specify which assembly algorithms you would like to use. Available options are 'spades', 'unicycler' and 'minia'.",
                    "fa_icon": "fas fa-random"
                },
                "spades_mode": {
                    "type": "string",
                    "default": "rnaviral",
                    "fa_icon": "fab fa-digg",
                    "description": "Specify the SPAdes mode you would like to run (default: 'rnaviral').",
                    "enum": [
                        "rnaviral",
                        "corona",
                        "metaviral",
                        "meta",
                        "metaplasmid",
                        "plasmid",
                        "isolate",
                        "rna",
                        "bio"
                    ]
                },
                "spades_hmm": {
                    "type": "string",
                    "format": "file-path",
                    "fa_icon": "fab fa-digg",
                    "description": "Path to profile HMMs specific for gene/organism to enhance SPAdes assembly."
                },
                "blast_db": {
                    "type": "string",
                    "format": "path",
                    "fa_icon": "fas fa-database",
                    "description": "Path to directory or tar.gz archive for pre-built BLAST database."
                },
                "skip_bandage": {
                    "type": "boolean",
                    "fa_icon": "fas fa-fast-forward",
                    "description": "Skip Bandage image creation for assembly visualisation."
                },
                "skip_blast": {
                    "type": "boolean",
                    "fa_icon": "fas fa-fast-forward",
                    "description": "Skip blastn of assemblies relative to reference genome."
                },
                "skip_abacas": {
                    "type": "boolean",
                    "fa_icon": "fas fa-fast-forward",
                    "description": "Skip ABACAS process for assembly contiguation."
                },
                "skip_plasmidid": {
                    "type": "boolean",
                    "fa_icon": "fas fa-fast-forward",
                    "description": "Skip assembly report generation by PlasmidID."
                },
                "skip_assembly_quast": {
                    "type": "boolean",
                    "fa_icon": "fas fa-fast-forward",
                    "description": "Skip generation of QUAST aggregated report for assemblies."
                },
                "skip_assembly": {
                    "type": "boolean",
                    "fa_icon": "fas fa-fast-forward",
                    "description": "Specify this parameter to skip all of the de novo assembly steps in the pipeline."
                }
            },
            "fa_icon": "fas fa-random"
        },
        "generic_options": {
            "title": "Generic options",
            "type": "object",
            "fa_icon": "fas fa-file-import",
            "description": "Less common options for the pipeline, typically set in a config file.",
            "help_text": "These options are common to all nf-core pipelines and allow you to customise some of the core preferences for how the pipeline runs.\n\nTypically these options would be set in a Nextflow config file loaded for all pipeline runs, such as `~/.nextflow/config`.",
            "properties": {
                "help": {
                    "type": "boolean",
                    "description": "Display help text.",
                    "fa_icon": "fas fa-question-circle",
                    "hidden": true
                },
                "publish_dir_mode": {
                    "type": "string",
                    "default": "copy",
                    "description": "Method used to save pipeline results to output directory.",
                    "help_text": "The Nextflow `publishDir` option specifies which intermediate files should be saved to the output directory. This option tells the pipeline what method should be used to move these files. See [Nextflow docs](https://www.nextflow.io/docs/latest/process.html#publishdir) for details.",
                    "fa_icon": "fas fa-copy",
                    "enum": ["symlink", "rellink", "link", "copy", "copyNoFollow", "move"],
                    "hidden": true
                },
                "email_on_fail": {
                    "type": "string",
                    "description": "Email address for completion summary, only when pipeline fails.",
                    "fa_icon": "fas fa-exclamation-triangle",
                    "pattern": "^([a-zA-Z0-9_\\-\\.]+)@([a-zA-Z0-9_\\-\\.]+)\\.([a-zA-Z]{2,5})$",
                    "hidden": true,
                    "help_text": "This works exactly as with `--email`, except emails are only sent if the workflow is not successful."
                },
                "plaintext_email": {
                    "type": "boolean",
                    "description": "Send plain-text email instead of HTML.",
                    "fa_icon": "fas fa-remove-format",
                    "hidden": true,
                    "help_text": "Set to receive plain-text e-mails instead of HTML formatted."
                },
                "monochrome_logs": {
                    "type": "boolean",
                    "description": "Do not use coloured log outputs.",
                    "fa_icon": "fas fa-palette",
<<<<<<< HEAD
                    "hidden": true,
                    "help_text": "Set to disable colourful command line output and live life in monochrome."
=======
                    "hidden": true
                },
                "hook_url": {
                    "type": "string",
                    "description": "Incoming hook URL for messaging service",
                    "fa_icon": "fas fa-people-group",
                    "help_text": "Incoming hook URL for messaging service. Currently, only MS Teams is supported.",
                    "hidden": true
                },
                "multiqc_config": {
                    "type": "string",
                    "description": "Custom config file to supply to MultiQC.",
                    "fa_icon": "fas fa-cog",
                    "hidden": true
>>>>>>> 27043500
                },
                "multiqc_logo": {
                    "type": "string",
                    "description": "Custom logo file to supply to MultiQC. File name must also be set in the MultiQC config file",
                    "fa_icon": "fas fa-image",
                    "hidden": true
                },
                "multiqc_methods_description": {
                    "type": "string",
                    "description": "Custom MultiQC yaml file containing HTML including a methods description.",
                    "fa_icon": "fas fa-cog"
                },
                "tracedir": {
                    "type": "string",
                    "format": "directory-path",
                    "description": "Directory to keep pipeline Nextflow logs and reports.",
                    "default": "${params.outdir}/pipeline_info",
                    "fa_icon": "fas fa-cogs",
                    "hidden": true
                },
                "enable_conda": {
                    "type": "boolean",
                    "hidden": true,
                    "description": "Run this workflow with Conda. You can also use '-profile conda' instead of providing this parameter.",
                    "fa_icon": "fas fa-bacon"
                },
                "validate_params": {
                    "type": "boolean",
                    "description": "Boolean whether to validate parameters against the schema at runtime",
                    "default": true,
                    "fa_icon": "fas fa-check-square",
                    "hidden": true
                },
                "show_hidden_params": {
                    "type": "boolean",
                    "fa_icon": "far fa-eye-slash",
                    "description": "Show all params when using `--help`",
                    "hidden": true,
                    "help_text": "By default, parameters set as _hidden_ in the schema are not shown on the command line when a user runs with `--help`. Specifying this option will tell the pipeline to show all parameters."
                }
            }
        },
        "max_job_request_options": {
            "title": "Max job request options",
            "type": "object",
            "fa_icon": "fab fa-acquisitions-incorporated",
            "description": "Set the top limit for requested resources for any single job.",
            "help_text": "If you are running on a smaller system, a pipeline step requesting more resources than are available may cause the Nextflow to stop the run with an error. These options allow you to cap the maximum resources requested by any single job so that the pipeline will run on your system.\n\nNote that you can not _increase_ the resources requested by any job using these options. For that you will need your own configuration file. See [the nf-core website](https://nf-co.re/usage/configuration) for details.",
            "properties": {
                "max_cpus": {
                    "type": "integer",
                    "description": "Maximum number of CPUs that can be requested for any single job.",
                    "default": 16,
                    "fa_icon": "fas fa-microchip",
                    "hidden": true,
                    "help_text": "Use to set an upper-limit for the CPU requirement for each process. Should be an integer e.g. `--max_cpus 1`"
                },
                "max_memory": {
                    "type": "string",
                    "description": "Maximum amount of memory that can be requested for any single job.",
                    "default": "128.GB",
                    "fa_icon": "fas fa-memory",
                    "pattern": "^\\d+(\\.\\d+)?\\.?\\s*(K|M|G|T)?B$",
                    "hidden": true,
                    "help_text": "Use to set an upper-limit for the memory requirement for each process. Should be a string in the format integer-unit e.g. `--max_memory '8.GB'`"
                },
                "max_time": {
                    "type": "string",
                    "description": "Maximum amount of time that can be requested for any single job.",
                    "default": "240.h",
                    "fa_icon": "far fa-clock",
                    "pattern": "^(\\d+\\.?\\s*(s|m|h|day)\\s*)+$",
                    "hidden": true,
                    "help_text": "Use to set an upper-limit for the time requirement for each process. Should be a string in the format integer-unit e.g. `--max_time '2.h'`"
                }
            }
        },
        "institutional_config_options": {
            "title": "Institutional config options",
            "type": "object",
            "fa_icon": "fas fa-university",
            "description": "Parameters used to describe centralised config profiles. These should not be edited.",
            "help_text": "The centralised nf-core configuration profiles use a handful of pipeline parameters to describe themselves. This information is then printed to the Nextflow log when you run a pipeline. You should not need to change these values when you run a pipeline.",
            "properties": {
                "custom_config_version": {
                    "type": "string",
                    "description": "Git commit id for Institutional configs.",
                    "default": "master",
                    "hidden": true,
                    "fa_icon": "fas fa-users-cog",
                    "help_text": "Provide git commit id for custom Institutional configs hosted at `nf-core/configs`. This was implemented for reproducibility purposes. Default: `master`.\n\n```bash\n## Download and use config file with following git commit id\n--custom_config_version d52db660777c4bf36546ddb188ec530c3ada1b96\n```"
                },
                "custom_config_base": {
                    "type": "string",
                    "format": "directory-path",
                    "description": "Base directory for Institutional configs.",
                    "default": "https://raw.githubusercontent.com/nf-core/configs/master",
                    "hidden": true,
                    "help_text": "If you're running offline, nextflow will not be able to fetch the institutional config files from the internet. If you don't need them, then this is not a problem. If you do need them, you should download the files from the repo and tell nextflow where to find them with the `custom_config_base` option. For example:\n\n```bash\n## Download and unzip the config files\ncd /path/to/my/configs\nwget https://github.com/nf-core/configs/archive/master.zip\nunzip master.zip\n\n## Run the pipeline\ncd /path/to/my/data\nnextflow run /path/to/pipeline/ --custom_config_base /path/to/my/configs/configs-master/\n```\n\n> Note that the nf-core/tools helper package has a `download` command to download all required pipeline files + singularity containers + institutional configs in one go for you, to make this process easier.",
                    "fa_icon": "fas fa-users-cog"
                },
                "config_profile_name": {
                    "type": "string",
                    "description": "Institutional config name.",
                    "hidden": true,
                    "fa_icon": "fas fa-users-cog"
                },
                "config_profile_description": {
                    "type": "string",
                    "description": "Institutional config description.",
                    "hidden": true,
                    "fa_icon": "fas fa-users-cog"
                },
                "config_profile_contact": {
                    "type": "string",
                    "description": "Institutional config contact information.",
                    "hidden": true,
                    "fa_icon": "fas fa-users-cog"
                },
                "config_profile_url": {
                    "type": "string",
                    "description": "Institutional config URL link.",
                    "hidden": true,
                    "fa_icon": "fas fa-users-cog"
                }
            }
        }
    },
    "allOf": [
        {
            "$ref": "#/definitions/input_output_options"
        },
        {
            "$ref": "#/definitions/reference_genome_options"
        },
        {
            "$ref": "#/definitions/nanopore_options"
        },
        {
            "$ref": "#/definitions/nanopore_illumina_options"
        },
        {
            "$ref": "#/definitions/illumina_qc_read_trimming_and_filtering_options"
        },
        {
            "$ref": "#/definitions/illumina_variant_calling_options"
        },
        {
            "$ref": "#/definitions/illumina_de_novo_assembly_options"
        },
        {
            "$ref": "#/definitions/generic_options"
        },
        {
            "$ref": "#/definitions/max_job_request_options"
        },
        {
            "$ref": "#/definitions/institutional_config_options"
        }
    ]
}<|MERGE_RESOLUTION|>--- conflicted
+++ resolved
@@ -575,36 +575,8 @@
                     "type": "boolean",
                     "description": "Do not use coloured log outputs.",
                     "fa_icon": "fas fa-palette",
-<<<<<<< HEAD
                     "hidden": true,
                     "help_text": "Set to disable colourful command line output and live life in monochrome."
-=======
-                    "hidden": true
-                },
-                "hook_url": {
-                    "type": "string",
-                    "description": "Incoming hook URL for messaging service",
-                    "fa_icon": "fas fa-people-group",
-                    "help_text": "Incoming hook URL for messaging service. Currently, only MS Teams is supported.",
-                    "hidden": true
-                },
-                "multiqc_config": {
-                    "type": "string",
-                    "description": "Custom config file to supply to MultiQC.",
-                    "fa_icon": "fas fa-cog",
-                    "hidden": true
->>>>>>> 27043500
-                },
-                "multiqc_logo": {
-                    "type": "string",
-                    "description": "Custom logo file to supply to MultiQC. File name must also be set in the MultiQC config file",
-                    "fa_icon": "fas fa-image",
-                    "hidden": true
-                },
-                "multiqc_methods_description": {
-                    "type": "string",
-                    "description": "Custom MultiQC yaml file containing HTML including a methods description.",
-                    "fa_icon": "fas fa-cog"
                 },
                 "tracedir": {
                     "type": "string",
@@ -678,13 +650,69 @@
             "description": "Parameters used to describe centralised config profiles. These should not be edited.",
             "help_text": "The centralised nf-core configuration profiles use a handful of pipeline parameters to describe themselves. This information is then printed to the Nextflow log when you run a pipeline. You should not need to change these values when you run a pipeline.",
             "properties": {
+                "publish_dir_mode": {
+                    "type": "string",
+                    "default": "copy",
+                    "description": "Method used to save pipeline results to output directory.",
+                    "help_text": "The Nextflow `publishDir` option specifies which intermediate files should be saved to the output directory. This option tells the pipeline what method should be used to move these files. See [Nextflow docs](https://www.nextflow.io/docs/latest/process.html#publishdir) for details.",
+                    "fa_icon": "fas fa-copy",
+                    "enum": ["symlink", "rellink", "link", "copy", "copyNoFollow", "move"],
+                    "hidden": true
+                },
+                "email_on_fail": {
+                    "type": "string",
+                    "description": "Email address for completion summary, only when pipeline fails.",
+                    "fa_icon": "fas fa-exclamation-triangle",
+                    "pattern": "^([a-zA-Z0-9_\\-\\.]+)@([a-zA-Z0-9_\\-\\.]+)\\.([a-zA-Z]{2,5})$",
+                    "help_text": "An email address to send a summary email to when the pipeline is completed - ONLY sent if the pipeline does not exit successfully.",
+                    "hidden": true
+                },
+                "plaintext_email": {
+                    "type": "boolean",
+                    "description": "Send plain-text email instead of HTML.",
+                    "fa_icon": "fas fa-remove-format",
+                    "hidden": true
+                },
+                "monochrome_logs": {
+                    "type": "boolean",
+                    "description": "Do not use coloured log outputs.",
+                    "fa_icon": "fas fa-palette",
+                    "hidden": true
+                },
+                "hook_url": {
+                    "type": "string",
+                    "description": "Incoming hook URL for messaging service",
+                    "fa_icon": "fas fa-people-group",
+                    "help_text": "Incoming hook URL for messaging service. Currently, only MS Teams is supported.",
+                    "hidden": true
+                },
+                "tracedir": {
+                    "type": "string",
+                    "description": "Directory to keep pipeline Nextflow logs and reports.",
+                    "default": "${params.outdir}/pipeline_info",
+                    "fa_icon": "fas fa-cogs",
+                    "hidden": true
+                },
+                "validate_params": {
+                    "type": "boolean",
+                    "description": "Boolean whether to validate parameters against the schema at runtime",
+                    "default": true,
+                    "fa_icon": "fas fa-check-square",
+                    "hidden": true
+                },
+                "show_hidden_params": {
+                    "type": "boolean",
+                    "fa_icon": "far fa-eye-slash",
+                    "description": "Show all params when using `--help`",
+                    "hidden": true,
+                    "help_text": "By default, parameters set as _hidden_ in the schema are not shown on the command line when a user runs with `--help`. Specifying this option will tell the pipeline to show all parameters."
+                },
                 "custom_config_version": {
                     "type": "string",
                     "description": "Git commit id for Institutional configs.",
                     "default": "master",
                     "hidden": true,
-                    "fa_icon": "fas fa-users-cog",
-                    "help_text": "Provide git commit id for custom Institutional configs hosted at `nf-core/configs`. This was implemented for reproducibility purposes. Default: `master`.\n\n```bash\n## Download and use config file with following git commit id\n--custom_config_version d52db660777c4bf36546ddb188ec530c3ada1b96\n```"
+                    "fa_icon": "fas fa-users-cog"
                 },
                 "custom_config_base": {
                     "type": "string",
