--- conflicted
+++ resolved
@@ -57,9 +57,6 @@
           GITHUB_COMMENTS_URL: ${{ github.event.pull_request.comments_url }}
           GITHUB_TOKEN: ${{ secrets.GITHUB_TOKEN }}
           GITHUB_PR_COMMIT: ${{ github.event.pull_request.head.sha }}
-<<<<<<< HEAD
-        run: nf-core lint ${GITHUB_WORKSPACE}
-=======
         run: nf-core -l lint_log.txt lint ${GITHUB_WORKSPACE}
 
       - name: Upload linting log file artifact
@@ -67,5 +64,4 @@
         uses: actions/upload-artifact@v2
         with:
           name: linting-log-file
-          path: lint_log.txt
->>>>>>> 52a1e50f
+          path: lint_log.txt