name: nf-core linting
# This workflow is triggered on pushes and PRs to the repository.
# It runs the `nf-core lint` and markdown lint tests to ensure
# that the code meets the nf-core guidelines.
on:
  push:
  pull_request:
  release:
    types: [published]

jobs:
<<<<<<< HEAD
  Markdown:
    runs-on: ubuntu-latest
    steps:
      - uses: actions/checkout@v2
      - uses: actions/setup-node@v2
      - name: Install markdownlint
        run: npm install -g markdownlint-cli
      - name: Run Markdownlint
        run: markdownlint .

      # If the above check failed, post a comment on the PR explaining the failure
      - name: Post PR comment
        if: failure()
        uses: mshick/add-pr-comment@v1
        with:
          message: |
            ## Markdown linting is failing

            To keep the code consistent with lots of contributors, we run automated code consistency checks.
            To fix this CI test, please run:

            * Install `markdownlint-cli`
                * On Mac: `brew install markdownlint-cli`
                * Everything else: [Install `npm`](https://www.npmjs.com/get-npm) then [install `markdownlint-cli`](https://www.npmjs.com/package/markdownlint-cli) (`npm install -g markdownlint-cli`)
            * Fix the markdown errors
                * Automatically: `markdownlint . --fix`
                * Manually resolve anything left from `markdownlint .`

            Once you push these changes the test should pass, and you can hide this comment :+1:

            We highly recommend setting up markdownlint in your code editor so that this formatting is done automatically on save. Ask about it on Slack for help!

            Thanks again for your contribution!
          repo-token: ${{ secrets.GITHUB_TOKEN }}
          allow-repeats: false

=======
>>>>>>> 54a32252
  EditorConfig:
    runs-on: ubuntu-latest
    steps:
      - uses: actions/checkout@v2

      - uses: actions/setup-node@v2

      - name: Install editorconfig-checker
        run: npm install -g editorconfig-checker

      - name: Run ECLint check
        run: editorconfig-checker -exclude README.md $(find .* -type f | grep -v '.git\|.py\|.md\|json\|yml\|yaml\|html\|css\|work\|.nextflow\|build\|nf_core.egg-info\|log.txt\|Makefile')

  Prettier:
    runs-on: ubuntu-latest
    steps:
<<<<<<< HEAD
      - uses: actions/checkout@v1
      - uses: actions/setup-node@v2
      - name: Install yaml-lint
        run: npm install -g yaml-lint
      - name: Run yaml-lint
        run: yamllint $(find ${GITHUB_WORKSPACE} -type f -name "*.yml" -o -name "*.yaml") -c ${GITHUB_WORKSPACE}/.yamllint.yml

      # If the above check failed, post a comment on the PR explaining the failure
      - name: Post PR comment
        if: failure()
        uses: mshick/add-pr-comment@v1
        with:
          message: |
            ## YAML linting is failing

            To keep the code consistent with lots of contributors, we run automated code consistency checks.
            To fix this CI test, please run:

            * Install `yaml-lint`
                * [Install `npm`](https://www.npmjs.com/get-npm) then [install `yaml-lint`](https://www.npmjs.com/package/yaml-lint) (`npm install -g yaml-lint`)
            * Fix the markdown errors
                * Run the test locally: `yamllint $(find . -type f -name "*.yml" -o -name "*.yaml") -c ./.yamllint.yml`
                * Fix any reported errors in your YAML files
=======
      - uses: actions/checkout@v2
>>>>>>> 54a32252

      - uses: actions/setup-node@v2

      - name: Install Prettier
        run: npm install -g prettier

      - name: Run Prettier --check
        run: prettier --check ${GITHUB_WORKSPACE}

  nf-core:
    runs-on: ubuntu-latest
    steps:
      - name: Check out pipeline code
        uses: actions/checkout@v2

      - name: Install Nextflow
        env:
          CAPSULE_LOG: none
        run: |
          wget -qO- get.nextflow.io | bash
          sudo mv nextflow /usr/local/bin/

      - uses: actions/setup-python@v1
        with:
          python-version: "3.6"
          architecture: "x64"

      - name: Install dependencies
        run: |
          python -m pip install --upgrade pip
          pip install nf-core

      - name: Run nf-core lint
        env:
          GITHUB_COMMENTS_URL: ${{ github.event.pull_request.comments_url }}
          GITHUB_TOKEN: ${{ secrets.GITHUB_TOKEN }}
          GITHUB_PR_COMMIT: ${{ github.event.pull_request.head.sha }}
        run: nf-core -l lint_log.txt lint --dir ${GITHUB_WORKSPACE} --markdown lint_results.md

      - name: Save PR number
        if: ${{ always() }}
        run: echo ${{ github.event.pull_request.number }} > PR_number.txt

      - name: Upload linting log file artifact
        if: ${{ always() }}
        uses: actions/upload-artifact@v2
        with:
          name: linting-logs
          path: |
            lint_log.txt
            lint_results.md
<<<<<<< HEAD
            PR_number.txt
=======
            PR_number.txt

#
>>>>>>> 54a32252
<|MERGE_RESOLUTION|>--- conflicted
+++ resolved
@@ -9,45 +9,6 @@
     types: [published]
 
 jobs:
-<<<<<<< HEAD
-  Markdown:
-    runs-on: ubuntu-latest
-    steps:
-      - uses: actions/checkout@v2
-      - uses: actions/setup-node@v2
-      - name: Install markdownlint
-        run: npm install -g markdownlint-cli
-      - name: Run Markdownlint
-        run: markdownlint .
-
-      # If the above check failed, post a comment on the PR explaining the failure
-      - name: Post PR comment
-        if: failure()
-        uses: mshick/add-pr-comment@v1
-        with:
-          message: |
-            ## Markdown linting is failing
-
-            To keep the code consistent with lots of contributors, we run automated code consistency checks.
-            To fix this CI test, please run:
-
-            * Install `markdownlint-cli`
-                * On Mac: `brew install markdownlint-cli`
-                * Everything else: [Install `npm`](https://www.npmjs.com/get-npm) then [install `markdownlint-cli`](https://www.npmjs.com/package/markdownlint-cli) (`npm install -g markdownlint-cli`)
-            * Fix the markdown errors
-                * Automatically: `markdownlint . --fix`
-                * Manually resolve anything left from `markdownlint .`
-
-            Once you push these changes the test should pass, and you can hide this comment :+1:
-
-            We highly recommend setting up markdownlint in your code editor so that this formatting is done automatically on save. Ask about it on Slack for help!
-
-            Thanks again for your contribution!
-          repo-token: ${{ secrets.GITHUB_TOKEN }}
-          allow-repeats: false
-
-=======
->>>>>>> 54a32252
   EditorConfig:
     runs-on: ubuntu-latest
     steps:
@@ -64,33 +25,7 @@
   Prettier:
     runs-on: ubuntu-latest
     steps:
-<<<<<<< HEAD
-      - uses: actions/checkout@v1
-      - uses: actions/setup-node@v2
-      - name: Install yaml-lint
-        run: npm install -g yaml-lint
-      - name: Run yaml-lint
-        run: yamllint $(find ${GITHUB_WORKSPACE} -type f -name "*.yml" -o -name "*.yaml") -c ${GITHUB_WORKSPACE}/.yamllint.yml
-
-      # If the above check failed, post a comment on the PR explaining the failure
-      - name: Post PR comment
-        if: failure()
-        uses: mshick/add-pr-comment@v1
-        with:
-          message: |
-            ## YAML linting is failing
-
-            To keep the code consistent with lots of contributors, we run automated code consistency checks.
-            To fix this CI test, please run:
-
-            * Install `yaml-lint`
-                * [Install `npm`](https://www.npmjs.com/get-npm) then [install `yaml-lint`](https://www.npmjs.com/package/yaml-lint) (`npm install -g yaml-lint`)
-            * Fix the markdown errors
-                * Run the test locally: `yamllint $(find . -type f -name "*.yml" -o -name "*.yaml") -c ./.yamllint.yml`
-                * Fix any reported errors in your YAML files
-=======
       - uses: actions/checkout@v2
->>>>>>> 54a32252
 
       - uses: actions/setup-node@v2
 
@@ -142,10 +77,6 @@
           path: |
             lint_log.txt
             lint_results.md
-<<<<<<< HEAD
-            PR_number.txt
-=======
             PR_number.txt
 
-#
->>>>>>> 54a32252
+#