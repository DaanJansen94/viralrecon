--- conflicted
+++ resolved
@@ -24,11 +24,7 @@
             {
               "outdir": "s3://${{ secrets.AWS_S3_BUCKET }}/viralrecon/results-test-${{ github.sha }}"
             }
-<<<<<<< HEAD
-          profiles: test,aws_tower
-=======
           profiles: test,aws_tower
           nextflow_config: |
             process.errorStrategy = 'retry'
-            process.maxRetries = 3
->>>>>>> 65d428e4
+            process.maxRetries = 3