name: nf-core AWS test
# This workflow is triggered on push to the master branch.
# It runs the -profile 'test' on AWS batch

on:
  push:
    branches:
      - master
<<<<<<< HEAD
  release:
    types: [published]

=======
      - dev # only for testing purposes, to be removed
>>>>>>> 466cf2c0
jobs:
  run-awstest:
    if: github.repository == 'nf-core/viralrecon'
    name: Run AWS test
    runs-on: ubuntu-latest
    steps:
      - name: Setup Miniconda
        uses: goanpeca/setup-miniconda@v1.0.2
        with:
          auto-update-conda: true
          python-version: 3.7
      - name: Install awscli
        run: conda install -c conda-forge awscli
      - name: Start AWS batch job
        env:
          AWS_ACCESS_KEY_ID: ${{secrets.AWS_ACCESS_KEY_ID}}
          AWS_SECRET_ACCESS_KEY: ${{secrets.AWS_SECRET_ACCESS_KEY}}
          TOWER_ACCESS_TOKEN: ${{secrets.AWS_TOWER_TOKEN}}
          #AWS_JOB_DEFINITION: ${{secrets.AWS_JOB_DEFINITION}}
          AWS_JOB_QUEUE: ${{secrets.AWS_JOB_QUEUE}}
          AWS_S3_BUCKET: ${{secrets.AWS_S3_BUCKET}}
        run: | # Submits job to AWS batch using a 'nextflow-4GiB' job definition. Setting JVM options to "-XX:+UseG1GC" for more efficient garbage collection when staging remote files.
          aws batch submit-job \
          --region eu-west-1 \
          --job-name nf-core-viralrecon \
          --job-queue $AWS_JOB_QUEUE \
          --job-definition nextflow-4GiB \
          --container-overrides '{"command": ["nf-core/viralrecon", "-r '"${GITHUB_SHA}"' -profile test --outdir s3://'"${AWS_S3_BUCKET}"'/viralrecon/results-'"${GITHUB_SHA}"' -w s3://'"${AWS_S3_BUCKET}"'/viralrecon/work-'"${GITHUB_SHA}"' -with-tower"], "environment": [{"name": "TOWER_ACCESS_TOKEN", "value": "'"$TOWER_ACCESS_TOKEN"'"}, {"name": "NXF_OPTS", "value": "-XX:+UseG1GC"}]}'<|MERGE_RESOLUTION|>--- conflicted
+++ resolved
@@ -6,13 +6,7 @@
   push:
     branches:
       - master
-<<<<<<< HEAD
-  release:
-    types: [published]
-
-=======
       - dev # only for testing purposes, to be removed
->>>>>>> 466cf2c0
 jobs:
   run-awstest:
     if: github.repository == 'nf-core/viralrecon'
