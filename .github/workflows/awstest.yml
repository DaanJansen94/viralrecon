name: nf-core AWS test
# This workflow can be triggered manually with the GitHub actions workflow dispatch button.
# It runs the -profile 'test' on AWS batch

on:
  workflow_dispatch:
<<<<<<< HEAD

env:
  AWS_ACCESS_KEY_ID: ${{ secrets.AWS_ACCESS_KEY_ID }}
  AWS_SECRET_ACCESS_KEY: ${{ secrets.AWS_SECRET_ACCESS_KEY }}
  TOWER_ACCESS_TOKEN: ${{ secrets.AWS_TOWER_TOKEN }}
  AWS_JOB_DEFINITION: ${{ secrets.AWS_JOB_DEFINITION }}
  AWS_JOB_QUEUE: ${{ secrets.AWS_JOB_QUEUE }}
  AWS_S3_BUCKET: ${{ secrets.AWS_S3_BUCKET }}

=======
>>>>>>> 20119b50
jobs:
  run-tower:
    name: Run AWS tests
    if: github.repository == 'nf-core/viralrecon'
    runs-on: ubuntu-latest
    steps:
      - name: Launch workflow via tower
        uses: nf-core/tower-action@master
        
        with:
<<<<<<< HEAD
          auto-update-conda: true
          python-version: 3.7
      - name: Install awscli
        run: conda install -c conda-forge awscli
      - name: Start AWS batch job
        run: |
          aws batch submit-job \
          --region eu-west-1 \
          --job-name nf-core-viralrecon \
          --job-queue $AWS_JOB_QUEUE \
          --job-definition $AWS_JOB_DEFINITION \
          --container-overrides '{"command": ["nf-core/viralrecon", "-r '"${GITHUB_SHA}"' -profile test --outdir s3://'"${AWS_S3_BUCKET}"'/viralrecon/results-'"${GITHUB_SHA}"' -w s3://'"${AWS_S3_BUCKET}"'/viralrecon/work-'"${GITHUB_SHA}"' -with-tower"], "environment": [{"name": "TOWER_ACCESS_TOKEN", "value": "'"$TOWER_ACCESS_TOKEN"'"}]}'
=======
          workspace_id: ${{ secrets.TOWER_WORKSPACE_ID }}
          bearer_token: ${{ secrets.TOWER_BEARER_TOKEN }}
          compute_env: ${{ secrets.TOWER_COMPUTE_ENV }}
          pipeline: ${{ github.repository }}
          revision: ${{ github.sha }}
          workdir: s3://${{ secrets.AWS_S3_BUCKET }}/work/viralrecon/work-${{ github.sha }}
          parameters: |
            {
              "outdir": "s3://${{ secrets.AWS_S3_BUCKET }}/viralrecon/results-${{ github.sha }}"
            }
          profiles: '[ "test", "aws_tower" ]'
>>>>>>> 20119b50
<|MERGE_RESOLUTION|>--- conflicted
+++ resolved
@@ -4,18 +4,6 @@
 
 on:
   workflow_dispatch:
-<<<<<<< HEAD
-
-env:
-  AWS_ACCESS_KEY_ID: ${{ secrets.AWS_ACCESS_KEY_ID }}
-  AWS_SECRET_ACCESS_KEY: ${{ secrets.AWS_SECRET_ACCESS_KEY }}
-  TOWER_ACCESS_TOKEN: ${{ secrets.AWS_TOWER_TOKEN }}
-  AWS_JOB_DEFINITION: ${{ secrets.AWS_JOB_DEFINITION }}
-  AWS_JOB_QUEUE: ${{ secrets.AWS_JOB_QUEUE }}
-  AWS_S3_BUCKET: ${{ secrets.AWS_S3_BUCKET }}
-
-=======
->>>>>>> 20119b50
 jobs:
   run-tower:
     name: Run AWS tests
@@ -24,22 +12,8 @@
     steps:
       - name: Launch workflow via tower
         uses: nf-core/tower-action@master
-        
+
         with:
-<<<<<<< HEAD
-          auto-update-conda: true
-          python-version: 3.7
-      - name: Install awscli
-        run: conda install -c conda-forge awscli
-      - name: Start AWS batch job
-        run: |
-          aws batch submit-job \
-          --region eu-west-1 \
-          --job-name nf-core-viralrecon \
-          --job-queue $AWS_JOB_QUEUE \
-          --job-definition $AWS_JOB_DEFINITION \
-          --container-overrides '{"command": ["nf-core/viralrecon", "-r '"${GITHUB_SHA}"' -profile test --outdir s3://'"${AWS_S3_BUCKET}"'/viralrecon/results-'"${GITHUB_SHA}"' -w s3://'"${AWS_S3_BUCKET}"'/viralrecon/work-'"${GITHUB_SHA}"' -with-tower"], "environment": [{"name": "TOWER_ACCESS_TOKEN", "value": "'"$TOWER_ACCESS_TOKEN"'"}]}'
-=======
           workspace_id: ${{ secrets.TOWER_WORKSPACE_ID }}
           bearer_token: ${{ secrets.TOWER_BEARER_TOKEN }}
           compute_env: ${{ secrets.TOWER_COMPUTE_ENV }}
@@ -50,5 +24,4 @@
             {
               "outdir": "s3://${{ secrets.AWS_S3_BUCKET }}/viralrecon/results-${{ github.sha }}"
             }
-          profiles: '[ "test", "aws_tower" ]'
->>>>>>> 20119b50
+          profiles: '[ "test", "aws_tower" ]'