--- conflicted
+++ resolved
@@ -8,13 +8,10 @@
   release:
     types: [published]
 
-<<<<<<< HEAD
 env:
   NXF_ANSI_LOG: false
   CAPSULE_LOG: none
 
-=======
->>>>>>> 6bd542b0
 jobs:
   test:
     name: Run workflow tests
@@ -23,7 +20,6 @@
     runs-on: ubuntu-latest
     strategy:
       matrix:
-<<<<<<< HEAD
         # Nextflow versions
         include:
           # Test pipeline minimum Nextflow version
@@ -32,10 +28,6 @@
           # Test latest edge release of Nextflow
           - NXF_VER: ''
             NXF_EDGE: '1'
-=======
-        # Nextflow versions: check pipeline minimum and current latest
-        nxf_ver: ["21.04.0", ""]
->>>>>>> 6bd542b0
     steps:
       - name: Check out pipeline code
         uses: actions/checkout@v2
@@ -58,29 +50,22 @@
     name: Test workflow parameters
     if: ${{ github.event_name != 'push' || (github.event_name == 'push' && github.repository == 'nf-core/viralrecon') }}
     runs-on: ubuntu-latest
-    env:
-      NXF_VER: ${{ matrix.nxf_ver }}
-      NXF_ANSI_LOG: false
     strategy:
       matrix:
         parameters:
-          [
-            --skip_fastp,
-            --skip_variants,
-            --skip_cutadapt,
-            --skip_kraken2,
-            --skip_assembly,
-            "--spades_mode corona",
-            "--spades_mode metaviral",
-            "--skip_plasmidid false --skip_asciigenome",
-          ]
+          - "--skip_fastp"
+          - "--skip_variants"
+          - "--skip_cutadapt"
+          - "--skip_kraken2"
+          - "--skip_assembly"
+          - "--spades_mode corona"
+          - "--spades_mode metaviral"
+          - "--skip_plasmidid false --skip_asciigenome"
     steps:
       - name: Check out pipeline code
         uses: actions/checkout@v2
 
       - name: Install Nextflow
-        env:
-          CAPSULE_LOG: none
         run: |
           wget -qO- get.nextflow.io | bash
           sudo mv nextflow /usr/local/bin/
@@ -93,19 +78,16 @@
     name: Test SISPA workflow
     if: ${{ github.event_name != 'push' || (github.event_name == 'push' && github.repository == 'nf-core/viralrecon') }}
     runs-on: ubuntu-latest
-    env:
-      NXF_VER: ${{ matrix.nxf_ver }}
-      NXF_ANSI_LOG: false
     strategy:
       matrix:
-        parameters: [--gff false, "--genome 'NC_045512.2'"]
+        parameters:
+          - "--gff false"
+          - "--genome 'NC_045512.2'"
     steps:
       - name: Check out pipeline code
         uses: actions/checkout@v2
 
       - name: Install Nextflow
-        env:
-          CAPSULE_LOG: none
         run: |
           wget -qO- get.nextflow.io | bash
           sudo mv nextflow /usr/local/bin/
@@ -118,26 +100,19 @@
     name: Test Nanopore workflow
     if: ${{ github.event_name != 'push' || (github.event_name == 'push' && github.repository == 'nf-core/viralrecon') }}
     runs-on: ubuntu-latest
-    env:
-      NXF_VER: ${{ matrix.nxf_ver }}
-      NXF_ANSI_LOG: false
     strategy:
       matrix:
         parameters:
-          [
-            --gff false,
-            --input false,
-            --min_barcode_reads 10000,
-            --min_guppyplex_reads 10000,
-            "--artic_minion_caller medaka --sequencing_summary false --fast5_dir false",
-          ]
+          - "--gff false"
+          - "--input false"
+          - "--min_barcode_reads 10000"
+          - "--min_guppyplex_reads 10000"
+          - "--artic_minion_caller medaka --sequencing_summary false --fast5_dir false"
     steps:
       - name: Check out pipeline code
         uses: actions/checkout@v2
 
       - name: Install Nextflow
-        env:
-          CAPSULE_LOG: none
         run: |
           wget -qO- get.nextflow.io | bash
           sudo mv nextflow /usr/local/bin/
