name: nf-core AWS full size tests
# This workflow is triggered on published releases.
# It can be additionally triggered manually with GitHub actions workflow dispatch button.
# It runs the -profile 'test_full' on AWS batch

on:
  release:
    types: [published]
  workflow_dispatch:
<<<<<<< HEAD

env:
  AWS_ACCESS_KEY_ID: ${{ secrets.AWS_ACCESS_KEY_ID }}
  AWS_SECRET_ACCESS_KEY: ${{ secrets.AWS_SECRET_ACCESS_KEY }}
  TOWER_ACCESS_TOKEN: ${{ secrets.AWS_TOWER_TOKEN }}
  AWS_JOB_DEFINITION: ${{ secrets.AWS_JOB_DEFINITION }}
  AWS_JOB_QUEUE: ${{ secrets.AWS_JOB_QUEUE }}
  AWS_S3_BUCKET: ${{ secrets.AWS_S3_BUCKET }}

=======
>>>>>>> 20119b50
jobs:
  run-tower:
    name: Run AWS full tests
    if: github.repository == 'nf-core/viralrecon'
    runs-on: ubuntu-latest
    strategy:
      matrix:
        platform: ['illumina', 'nanopore']
    steps:
<<<<<<< HEAD
      - name: Setup Miniconda
        uses: conda-incubator/setup-miniconda@v2
        with:
          auto-update-conda: true
          python-version: 3.7
      - name: Install awscli
        run: conda install -c conda-forge awscli
      - name: Start AWS batch job
        # Do a full-scale run with data from each sequencing platform
        run: |
          aws batch submit-job \
            --region eu-west-1 \
            --job-name nf-core-viralrecon \
            --job-queue $AWS_JOB_QUEUE \
            --job-definition $AWS_JOB_DEFINITION \
            --container-overrides '{"command": ["nf-core/viralrecon", "-r '"${GITHUB_SHA}"' -profile test_full_'"${{matrix.platform}}"' --outdir s3://'"${AWS_S3_BUCKET}"'/viralrecon/results-'"${GITHUB_SHA}"'/platform_'"${{matrix.platform}}"' -w s3://'"${AWS_S3_BUCKET}"'/viralrecon/work-'"${GITHUB_SHA}"'/'"${{matrix.platform}}"' -with-tower"], "environment": [{"name": "TOWER_ACCESS_TOKEN", "value": "'"$TOWER_ACCESS_TOKEN"'"}]}'
=======
      - name: Launch workflow via tower
        uses: nf-core/tower-action@master
        # TODO nf-core: You can customise AWS full pipeline tests as required
        # Add full size test data (but still relatively small datasets for few samples)
        # on the `test_full.config` test runs with only one set of parameters
        
        with:
          workspace_id: ${{ secrets.TOWER_WORKSPACE_ID }}
          bearer_token: ${{ secrets.TOWER_BEARER_TOKEN }}
          compute_env: ${{ secrets.TOWER_COMPUTE_ENV }}
          pipeline: ${{ github.repository }}
          revision: ${{ github.sha }}
          workdir: s3://${{ secrets.AWS_S3_BUCKET }}/work/viralrecon/work-${{ github.sha }}
          parameters: |
            {
              "outdir": "s3://${{ secrets.AWS_S3_BUCKET }}/viralrecon/results-${{ github.sha }}"
            }
          profiles: '[ "test_full", "aws_tower" ]'
>>>>>>> 20119b50
<|MERGE_RESOLUTION|>--- conflicted
+++ resolved
@@ -7,51 +7,18 @@
   release:
     types: [published]
   workflow_dispatch:
-<<<<<<< HEAD
-
-env:
-  AWS_ACCESS_KEY_ID: ${{ secrets.AWS_ACCESS_KEY_ID }}
-  AWS_SECRET_ACCESS_KEY: ${{ secrets.AWS_SECRET_ACCESS_KEY }}
-  TOWER_ACCESS_TOKEN: ${{ secrets.AWS_TOWER_TOKEN }}
-  AWS_JOB_DEFINITION: ${{ secrets.AWS_JOB_DEFINITION }}
-  AWS_JOB_QUEUE: ${{ secrets.AWS_JOB_QUEUE }}
-  AWS_S3_BUCKET: ${{ secrets.AWS_S3_BUCKET }}
-
-=======
->>>>>>> 20119b50
 jobs:
   run-tower:
     name: Run AWS full tests
     if: github.repository == 'nf-core/viralrecon'
     runs-on: ubuntu-latest
+    # Do a full-scale run with data from each sequencing platform
     strategy:
       matrix:
-        platform: ['illumina', 'nanopore']
+        platform: ["illumina", "nanopore"]
     steps:
-<<<<<<< HEAD
-      - name: Setup Miniconda
-        uses: conda-incubator/setup-miniconda@v2
-        with:
-          auto-update-conda: true
-          python-version: 3.7
-      - name: Install awscli
-        run: conda install -c conda-forge awscli
-      - name: Start AWS batch job
-        # Do a full-scale run with data from each sequencing platform
-        run: |
-          aws batch submit-job \
-            --region eu-west-1 \
-            --job-name nf-core-viralrecon \
-            --job-queue $AWS_JOB_QUEUE \
-            --job-definition $AWS_JOB_DEFINITION \
-            --container-overrides '{"command": ["nf-core/viralrecon", "-r '"${GITHUB_SHA}"' -profile test_full_'"${{matrix.platform}}"' --outdir s3://'"${AWS_S3_BUCKET}"'/viralrecon/results-'"${GITHUB_SHA}"'/platform_'"${{matrix.platform}}"' -w s3://'"${AWS_S3_BUCKET}"'/viralrecon/work-'"${GITHUB_SHA}"'/'"${{matrix.platform}}"' -with-tower"], "environment": [{"name": "TOWER_ACCESS_TOKEN", "value": "'"$TOWER_ACCESS_TOKEN"'"}]}'
-=======
       - name: Launch workflow via tower
         uses: nf-core/tower-action@master
-        # TODO nf-core: You can customise AWS full pipeline tests as required
-        # Add full size test data (but still relatively small datasets for few samples)
-        # on the `test_full.config` test runs with only one set of parameters
-        
         with:
           workspace_id: ${{ secrets.TOWER_WORKSPACE_ID }}
           bearer_token: ${{ secrets.TOWER_BEARER_TOKEN }}
@@ -61,7 +28,6 @@
           workdir: s3://${{ secrets.AWS_S3_BUCKET }}/work/viralrecon/work-${{ github.sha }}
           parameters: |
             {
-              "outdir": "s3://${{ secrets.AWS_S3_BUCKET }}/viralrecon/results-${{ github.sha }}"
+              "outdir": "s3://${{ secrets.AWS_S3_BUCKET }}/viralrecon/results-${{ github.sha }}/platform_${{ matrix.platform }}"
             }
-          profiles: '[ "test_full", "aws_tower" ]'
->>>>>>> 20119b50
+          profiles: '[ "test_full_'"${{ matrix.platform }}"'", "aws_tower" ]'