name: nf-core AWS full size tests
# This workflow is triggered on published releases.
# It can be additionally triggered manually with GitHub actions workflow dispatch.
# It runs the -profile 'test_full' on AWS batch

on:
  workflow_run:
    workflows: ["nf-core Docker push (release)"]
    types: [completed]
  workflow_dispatch:


env:
  AWS_ACCESS_KEY_ID: ${{ secrets.AWS_ACCESS_KEY_ID }}
  AWS_SECRET_ACCESS_KEY: ${{ secrets.AWS_SECRET_ACCESS_KEY }}
  TOWER_ACCESS_TOKEN: ${{ secrets.AWS_TOWER_TOKEN }}
  AWS_JOB_DEFINITION: ${{ secrets.AWS_JOB_DEFINITION }}
  AWS_JOB_QUEUE: ${{ secrets.AWS_JOB_QUEUE }}
  AWS_S3_BUCKET: ${{ secrets.AWS_S3_BUCKET }}


jobs:
  run-awstest:
    name: Run AWS full tests
    if: github.repository == 'nf-core/viralrecon'
    runs-on: ubuntu-latest
    steps:
      - name: Setup Miniconda
        uses: conda-incubator/setup-miniconda@v2
        with:
          auto-update-conda: true
          python-version: 3.7
      - name: Install awscli
        run: conda install -c conda-forge awscli
      - name: Start AWS batch job
<<<<<<< HEAD
        env:
          AWS_ACCESS_KEY_ID: ${{ secrets.AWS_ACCESS_KEY_ID }}
          AWS_SECRET_ACCESS_KEY: ${{ secrets.AWS_SECRET_ACCESS_KEY }}
          TOWER_ACCESS_TOKEN: ${{ secrets.AWS_TOWER_TOKEN }}
          AWS_JOB_DEFINITION: ${{ secrets.AWS_JOB_DEFINITION }}
          AWS_JOB_QUEUE: ${{ secrets.AWS_JOB_QUEUE }}
          AWS_S3_BUCKET: ${{ secrets.AWS_S3_BUCKET }}
=======
        # TODO nf-core: You can customise AWS full pipeline tests as required
        # Add full size test data (but still relatively small datasets for few samples)
        # on the `test_full.config` test runs with only one set of parameters
        # Then specify `-profile test_full` instead of `-profile test` on the AWS batch command
>>>>>>> 44c6d0bd
        run: |
          aws batch submit-job \
            --region eu-west-1 \
            --job-name nf-core-viralrecon \
            --job-queue $AWS_JOB_QUEUE \
            --job-definition $AWS_JOB_DEFINITION \
            --container-overrides '{"command": ["nf-core/viralrecon", "-r '"${GITHUB_SHA}"' -profile test_full --outdir s3://'"${AWS_S3_BUCKET}"'/viralrecon/results-'"${GITHUB_SHA}"' -w s3://'"${AWS_S3_BUCKET}"'/viralrecon/work-'"${GITHUB_SHA}"' -with-tower"], "environment": [{"name": "TOWER_ACCESS_TOKEN", "value": "'"$TOWER_ACCESS_TOKEN"'"}]}'<|MERGE_RESOLUTION|>--- conflicted
+++ resolved
@@ -9,7 +9,6 @@
     types: [completed]
   workflow_dispatch:
 
-
 env:
   AWS_ACCESS_KEY_ID: ${{ secrets.AWS_ACCESS_KEY_ID }}
   AWS_SECRET_ACCESS_KEY: ${{ secrets.AWS_SECRET_ACCESS_KEY }}
@@ -17,7 +16,6 @@
   AWS_JOB_DEFINITION: ${{ secrets.AWS_JOB_DEFINITION }}
   AWS_JOB_QUEUE: ${{ secrets.AWS_JOB_QUEUE }}
   AWS_S3_BUCKET: ${{ secrets.AWS_S3_BUCKET }}
-
 
 jobs:
   run-awstest:
@@ -33,20 +31,6 @@
       - name: Install awscli
         run: conda install -c conda-forge awscli
       - name: Start AWS batch job
-<<<<<<< HEAD
-        env:
-          AWS_ACCESS_KEY_ID: ${{ secrets.AWS_ACCESS_KEY_ID }}
-          AWS_SECRET_ACCESS_KEY: ${{ secrets.AWS_SECRET_ACCESS_KEY }}
-          TOWER_ACCESS_TOKEN: ${{ secrets.AWS_TOWER_TOKEN }}
-          AWS_JOB_DEFINITION: ${{ secrets.AWS_JOB_DEFINITION }}
-          AWS_JOB_QUEUE: ${{ secrets.AWS_JOB_QUEUE }}
-          AWS_S3_BUCKET: ${{ secrets.AWS_S3_BUCKET }}
-=======
-        # TODO nf-core: You can customise AWS full pipeline tests as required
-        # Add full size test data (but still relatively small datasets for few samples)
-        # on the `test_full.config` test runs with only one set of parameters
-        # Then specify `-profile test_full` instead of `-profile test` on the AWS batch command
->>>>>>> 44c6d0bd
         run: |
           aws batch submit-job \
             --region eu-west-1 \
