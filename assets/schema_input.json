{
    "$schema": "http://json-schema.org/draft-07/schema",
    "$id": "https://raw.githubusercontent.com/nf-core/viralrecon/master/assets/schema_input.json",
    "title": "nf-core/viralrecon pipeline - params.input schema",
    "description": "Schema for the file provided with params.input",
    "type": "array",
    "items": {
        "type": "object",
        "properties": {
            "sample": {
                "type": "string",
                "pattern": "^\\S+$",
                "errorMessage": "Sample name must be provided and cannot contain spaces"
            },
            "fastq_1": {
                "type": "string",
                "pattern": "^\\S+\\.f(ast)?q\\.gz$",
                "errorMessage": "FastQ file for reads 1 must be provided, cannot contain spaces and must have extension '.fq.gz' or '.fastq.gz'"
            },
            "fastq_2": {
                "errorMessage": "FastQ file for reads 2 cannot contain spaces and must have extension '.fq.gz' or '.fastq.gz'",
                "anyOf": [
                    {
                        "type": "string",
                        "pattern": "^\\S+\\.f(ast)?q\\.gz$"
                    },
                    {
                        "type": "string",
                        "maxLength": 0
                    }
                ]
            },
            "barcode": {
                "type": "integer",
                "pattern": "^\\d+$",
                "errorMessage": "Barcode must be provided and must be an integer"
            }
        },
<<<<<<< HEAD
        "required": [
            "sample"
        ]
=======
        "required": ["sample", "fastq_1"]
>>>>>>> 54a32252
    }
}<|MERGE_RESOLUTION|>--- conflicted
+++ resolved
@@ -36,12 +36,6 @@
                 "errorMessage": "Barcode must be provided and must be an integer"
             }
         },
-<<<<<<< HEAD
-        "required": [
-            "sample"
-        ]
-=======
-        "required": ["sample", "fastq_1"]
->>>>>>> 54a32252
+        "required": ["sample"]
     }
 }