--- conflicted
+++ resolved
@@ -12,7 +12,6 @@
 
 <img src="cid:nfcorepipelinelogo">
 
-<<<<<<< HEAD
       <h1>nf-core/viralrecon v${version}</h1>
       <h2>Run Name: $runName</h2>
 
@@ -69,23 +68,73 @@
           border-radius: 4px;
         "
       >
-=======
-<h1>nf-core/viralrecon v${version}</h1>
-<h2>Run Name: $runName</h2>
+        nf-core/viralrecon execution completed successfully!
+      </div>
+      """ } %>
 
-<% if (!success){
-    out << """
-    <div style="color: #a94442; background-color: #f2dede; border-color: #ebccd1; padding: 15px; margin-bottom: 20px; border: 1px solid transparent; border-radius: 4px;">
-        <h4 style="margin-top:0; color: inherit;">nf-core/viralrecon execution completed unsuccessfully!</h4>
-        <p>The exit status of the task that caused the workflow execution to fail was: <code>$exitStatus</code>.</p>
-        <p>The full error message was:</p>
-        <pre style="white-space: pre-wrap; overflow: visible; margin-bottom: 0;">${errorReport}</pre>
+      <p>The workflow was completed at <strong>$dateComplete</strong> (duration: <strong>$duration</strong>)</p>
+      <p>The command used to launch the workflow was as follows:</p>
+      <pre
+        style="
+          white-space: pre-wrap;
+          overflow: visible;
+          background-color: #ededed;
+          padding: 15px;
+          border-radius: 4px;
+          margin-bottom: 30px;
+        "
+      >
+$commandLine</pre
+      >
+
+      <h3>Pipeline Configuration:</h3>
+      <table
+        style="
+          width: 100%;
+          max-width: 100%;
+          border-spacing: 0;
+          border-collapse: collapse;
+          border: 0;
+          margin-bottom: 30px;
+        "
+      >
+        <tbody style="border-bottom: 1px solid #ddd">
+          <% out << summary.collect{ k,v -> "
+          <tr>
+            <th
+              style="
+                text-align: left;
+                padding: 8px 0;
+                line-height: 1.42857143;
+                vertical-align: top;
+                border-top: 1px solid #ddd;
+              "
+            >
+              $k
+            </th>
+            <td
+              style="
+                text-align: left;
+                padding: 8px;
+                line-height: 1.42857143;
+                vertical-align: top;
+                border-top: 1px solid #ddd;
+              "
+            >
+              <pre style="white-space: pre-wrap; overflow: visible">$v</pre>
+            </td>
+          </tr>
+          " }.join("\n") %>
+        </tbody>
+      </table>
+
+      <p>nf-core/viralrecon</p>
+      <p><a href="https://github.com/nf-core/viralrecon">https://github.com/nf-core/viralrecon</a></p>
     </div>
     """
 } else {
     out << """
     <div style="color: #3c763d; background-color: #dff0d8; border-color: #d6e9c6; padding: 15px; margin-bottom: 20px; border: 1px solid transparent; border-radius: 4px;">
->>>>>>> eba9969b
         nf-core/viralrecon execution completed successfully!
     </div>
     """
