--- conflicted
+++ resolved
@@ -40,30 +40,19 @@
     )
     ch_versions = ch_versions.mix(BCFTOOLS_NORM.out.versions.first())
 
-<<<<<<< HEAD
     VCF_BGZIP_TABIX_STATS (
         BCFTOOLS_NORM.out.vcf
     )
     ch_versions = ch_versions.mix(VCF_BGZIP_TABIX_STATS.out.versions)
-=======
-    VCF_TABIX_STATS (
-        BCFTOOLS_NORM.out.vcf
-    )
-    ch_versions = ch_versions.mix(VCF_TABIX_STATS.out.versions)
->>>>>>> a50c5c21
+
 
     //
     // Run downstream tools for variants QC
     //
     VARIANTS_QC (
         bam,
-<<<<<<< HEAD
         VCF_BGZIP_TABIX_STATS.out.vcf,
         BCFTOOLS_MPILEUP.out.stats,
-=======
-        BCFTOOLS_NORM.out.vcf,
-        VCF_TABIX_STATS.out.stats,
->>>>>>> a50c5c21
         fasta,
         sizes,
         gff,
@@ -75,19 +64,11 @@
 
     emit:
     vcf_orig        = BCFTOOLS_MPILEUP.out.vcf        // channel: [ val(meta), [ vcf ] ]
-<<<<<<< HEAD
-    stats           = BCFTOOLS_MPILEUP.out.stats      // channel: [ val(meta), [ txt ] ]
+    stats_orig      = BCFTOOLS_MPILEUP.out.stats      // channel: [ val(meta), [ txt ] ]
 
     vcf             = VCF_BGZIP_TABIX_STATS.out.vcf   // channel: [ val(meta), [ vcf ] ]
     tbi             = VCF_BGZIP_TABIX_STATS.out.tbi   // channel: [ val(meta), [ vcf ] ]
-=======
-    tbi_orig        = BCFTOOLS_MPILEUP.out.tbi        // channel: [ val(meta), [ tbi ] ]
-    stats_orig      = BCFTOOLS_MPILEUP.out.stats      // channel: [ val(meta), [ txt ] ]
-
-    vcf             = BCFTOOLS_NORM.out.vcf           // channel: [ val(meta), [ vcf ] ]
-    tbi             = VCF_TABIX_STATS.out.tbi         // channel: [ val(meta), [ tbi ] ]
-    stats           = VCF_TABIX_STATS.out.stats       // channel: [ val(meta), [ txt ] ]
->>>>>>> a50c5c21
+    stats           = VCF_BGZIP_TABIX_STATS.out.stats // channel: [ val(meta), [ txt ] ]
 
     snpeff_vcf      = VARIANTS_QC.out.snpeff_vcf      // channel: [ val(meta), [ vcf.gz ] ]
     snpeff_tbi      = VARIANTS_QC.out.snpeff_tbi      // channel: [ val(meta), [ tbi ] ]
