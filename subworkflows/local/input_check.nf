//
// Check input samplesheet and get read channels
//

include { SAMPLESHEET_CHECK } from '../../modules/local/samplesheet_check'

workflow INPUT_CHECK {
    take:
    samplesheet // file  : /path/to/samplesheet.csv
    platform    // string: sequencing platform. Accepted values: 'illumina', 'nanopore'

    main:
<<<<<<< HEAD
    SAMPLESHEET_CHECK ( samplesheet )
        .csv
        .splitCsv ( header:true, sep:',' )
        .map { create_fastq_channels(it) }
        .set { reads }

    emit:
    reads                                     // channel: [ val(meta), [ reads ] ]
    versions = SAMPLESHEET_CHECK.out.versions // channel: [ versions.yml ]
=======
    SAMPLESHEET_CHECK ( samplesheet, platform )

    if (platform == 'illumina') {
        SAMPLESHEET_CHECK
            .out
            .splitCsv ( header:true, sep:',' )
            .map { create_fastq_channels(it) }
            .set { sample_info }
    } else if (platform == 'nanopore') {
        SAMPLESHEET_CHECK
            .out
            .splitCsv ( header:true, sep:',' )
            .map { row -> [ row.barcode, row.sample ] }
            .set { sample_info }
    }

    emit:
    sample_info // channel: [ val(meta), [ reads ] ]
>>>>>>> 6bd542b0
}

// Function to get list of [ meta, [ fastq_1, fastq_2 ] ]
def create_fastq_channels(LinkedHashMap row) {
    def meta = [:]
    meta.id           = row.sample
    meta.single_end   = row.single_end.toBoolean()

    def array = []
    if (!file(row.fastq_1).exists()) {
        exit 1, "ERROR: Please check input samplesheet -> Read 1 FastQ file does not exist!\n${row.fastq_1}"
    }
    if (meta.single_end) {
        array = [ meta, [ file(row.fastq_1) ] ]
    } else {
        if (!file(row.fastq_2).exists()) {
            exit 1, "ERROR: Please check input samplesheet -> Read 2 FastQ file does not exist!\n${row.fastq_2}"
        }
        array = [ meta, [ file(row.fastq_1), file(row.fastq_2) ] ]
    }
    return array
}<|MERGE_RESOLUTION|>--- conflicted
+++ resolved
@@ -10,28 +10,17 @@
     platform    // string: sequencing platform. Accepted values: 'illumina', 'nanopore'
 
     main:
-<<<<<<< HEAD
-    SAMPLESHEET_CHECK ( samplesheet )
-        .csv
-        .splitCsv ( header:true, sep:',' )
-        .map { create_fastq_channels(it) }
-        .set { reads }
-
-    emit:
-    reads                                     // channel: [ val(meta), [ reads ] ]
-    versions = SAMPLESHEET_CHECK.out.versions // channel: [ versions.yml ]
-=======
     SAMPLESHEET_CHECK ( samplesheet, platform )
 
     if (platform == 'illumina') {
         SAMPLESHEET_CHECK
-            .out
+            .csv
             .splitCsv ( header:true, sep:',' )
             .map { create_fastq_channels(it) }
             .set { sample_info }
     } else if (platform == 'nanopore') {
         SAMPLESHEET_CHECK
-            .out
+            .csv
             .splitCsv ( header:true, sep:',' )
             .map { row -> [ row.barcode, row.sample ] }
             .set { sample_info }
@@ -39,7 +28,6 @@
 
     emit:
     sample_info // channel: [ val(meta), [ reads ] ]
->>>>>>> 6bd542b0
 }
 
 // Function to get list of [ meta, [ fastq_1, fastq_2 ] ]
