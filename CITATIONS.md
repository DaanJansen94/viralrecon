# nf-core/viralrecon: Citations

## [nf-core](https://pubmed.ncbi.nlm.nih.gov/32055031/)

> Ewels PA, Peltzer A, Fillinger S, Patel H, Alneberg J, Wilm A, Garcia MU, Di Tommaso P, Nahnsen S. The nf-core framework for community-curated bioinformatics pipelines. Nat Biotechnol. 2020 Mar;38(3):276-278. doi: 10.1038/s41587-020-0439-x. PubMed PMID: 32055031.

## [Nextflow](https://pubmed.ncbi.nlm.nih.gov/28398311/)

> Di Tommaso P, Chatzou M, Floden EW, Barja PP, Palumbo E, Notredame C. Nextflow enables reproducible computational workflows. Nat Biotechnol. 2017 Apr 11;35(4):316-319. doi: 10.1038/nbt.3820. PubMed PMID: 28398311.

## Pipeline tools

<<<<<<< HEAD
* [ABACAS](https://www.ncbi.nlm.nih.gov/pubmed/19497936/)
    > Assefa S, Keane TM, Otto TD, Newbold C, Berriman M. ABACAS: algorithm-based automatic contiguation of assembled sequences. Bioinformatics. 2009 Aug 1;25(15):1968-9. doi: 10.1093/bioinformatics/btp347. Epub 2009 Jun 3. PubMed PMID: 19497936; PubMed Central PMCID: PMC2712343.

* [ASCIIGenome](https://www.ncbi.nlm.nih.gov/pubmed/28119307/)
    > Beraldi D. ASCIIGenome: a command line genome browser for console terminals. Bioinformatics. 2017 May 15;33(10):1568-1569. doi: 10.1093/bioinformatics/btx007. PubMed PMID: 28119307; PubMed Central PMCID: PMC5423454.

* [ARTIC network](https://github.com/artic-network)

* [Bandage](https://www.ncbi.nlm.nih.gov/pubmed/26099265)
    > Wick R.R., Schultz M.B., Zobel J. & Holt K.E. Bandage: interactive visualisation of de novo genome assemblies. Bioinformatics, 31(20), 3350-3352. doi: 10.1093/bioinformatics/btv383. PubMed PMID: 26099265; PubMed Central PCMID: PMC4595904.

* [BCFtools](https://www.ncbi.nlm.nih.gov/pubmed/21903627/)
    > Li H. A statistical framework for SNP calling, mutation discovery, association mapping and population genetical parameter estimation from sequencing data. Bioinformatics. 2011 Nov 1;27(21):2987-93. doi: 10.1093/bioinformatics/btr509. Epub 2011 Sep 8. PubMed PMID: 21903627; PubMed Central PMCID: PMC3198575.

* [BEDTools](https://www.ncbi.nlm.nih.gov/pubmed/20110278/)
    > Quinlan AR, Hall IM. BEDTools: a flexible suite of utilities for comparing genomic features. Bioinformatics. 2010 Mar 15;26(6):841-2. doi: 10.1093/bioinformatics/btq033. Epub 2010 Jan 28. PubMed PMID: 20110278; PubMed Central PMCID: PMC2832824.

* [BLAST](https://www.ncbi.nlm.nih.gov/pubmed/20003500/)
    > Camacho C, Coulouris G, Avagyan V, Ma N, Papadopoulos J, Bealer K, Madden TL. BLAST+: architecture and applications. BMC Bioinformatics. 2009 Dec 15;10:421. doi: 10.1186/1471-2105-10-421. PubMed PMID: 20003500; PubMed Central PMCID: PMC2803857.

* [Bowtie 2](https://www.ncbi.nlm.nih.gov/pubmed/22388286/)
    > Langmead B, Salzberg SL. Fast gapped-read alignment with Bowtie 2. Nat Methods. 2012 Mar 4;9(4):357-9. doi: 10.1038/nmeth.1923. PubMed PMID: 22388286; PubMed Central PMCID: PMC3322381.

* [Cutadapt](http://dx.doi.org/10.14806/ej.17.1.200)
    > Marcel, M. Cutadapt removes adapter sequences from high-throughput sequencing reads. EMBnet.journal, [S.l.], v. 17, n. 1, p. pp. 10-12, may 2011. ISSN 2226-6089. doi: 10.14806/ej.17.1.200.

* [fastp](https://www.ncbi.nlm.nih.gov/pubmed/30423086/)
    > Chen S, Zhou Y, Chen Y, Gu J. fastp: an ultra-fast all-in-one FASTQ preprocessor. Bioinformatics. 2018 Sep 1;34(17):i884-i890. doi: 10.1093/bioinformatics/bty560. PubMed PMID: 30423086; PubMed Central PMCID: PMC6129281.

* [FastQC](https://www.bioinformatics.babraham.ac.uk/projects/fastqc/)

* [iVar](https://www.ncbi.nlm.nih.gov/pubmed/30621750/)
    > Grubaugh ND, Gangavarapu K, Quick J, Matteson NL, De Jesus JG, Main BJ, Tan AL, Paul LM, Brackney DE, Grewal S, Gurfield N, Van Rompay KKA, Isern S, Michael SF, Coffey LL, Loman NJ, Andersen KG. An amplicon-based sequencing framework for accurately measuring intrahost virus diversity using PrimalSeq and iVar. Genome Biol. 2019 Jan 8;20(1):8. doi: 10.1186/s13059-018-1618-7. PubMed PMID: 30621750; PubMed Central PMCID: PMC6325816.

* [Kraken 2](https://www.ncbi.nlm.nih.gov/pubmed/31779668/)
    > Wood DE, Lu J, Langmead B. Improved metagenomic analysis with Kraken 2. Genome Biol. 2019 Nov 28;20(1):257. doi: 10.1186/s13059-019-1891-0. PubMed PMID: 31779668; PubMed Central PMCID: PMC6883579.

* [minia](https://www.ncbi.nlm.nih.gov/pubmed/24040893/)
    > Chikhi R, Rizk G. Space-efficient and exact de Bruijn graph representation based on a Bloom filter. Algorithms Mol Biol. 2013 Sep 16;8(1):22. doi: 10.1186/1748-7188-8-22. PubMed PMID: 24040893; PubMed Central PMCID: PMC3848682.

* [mosdepth](https://www.ncbi.nlm.nih.gov/pubmed/29096012)
    > Pedersen BS, Quinlan AR. Mosdepth: Quick Coverage Calculation for Genomes and Exomes. Bioinformatics. 2018 Mar 1;34(5):867-868. doi: 10.1093/bioinformatics/btx699. PMID: 29096012 PMCID: PMC6030888.

* [MultiQC](https://www.ncbi.nlm.nih.gov/pubmed/27312411/)
    > Ewels P, Magnusson M, Lundin S, Käller M. MultiQC: summarize analysis results for multiple tools and samples in a single report. Bioinformatics. 2016 Oct 1;32(19):3047-8. doi: 10.1093/bioinformatics/btw354. Epub 2016 Jun 16. PubMed PMID: 27312411; PubMed Central PMCID: PMC5039924.
=======
- [FastQC](https://www.bioinformatics.babraham.ac.uk/projects/fastqc/)

- [MultiQC](https://pubmed.ncbi.nlm.nih.gov/27312411/)
  > Ewels P, Magnusson M, Lundin S, Käller M. MultiQC: summarize analysis results for multiple tools and samples in a single report. Bioinformatics. 2016 Oct 1;32(19):3047-8. doi: 10.1093/bioinformatics/btw354. Epub 2016 Jun 16. PubMed PMID: 27312411; PubMed Central PMCID: PMC5039924.
>>>>>>> 54a32252

* [NanoPlot](https://pubmed.ncbi.nlm.nih.gov/29547981/)
    > De Coster W, D'Hert S, Schultz DT, Cruts M, Van Broeckhoven C. NanoPack: visualizing and processing long-read sequencing data. Bioinformatics. 2018 Aug 1;34(15):2666-2669. doi: 10.1093/bioinformatics/bty149. PubMed PMID: 29547981; PubMed Central PMCID: PMC6061794.

* [Nextstrain](https://pubmed.ncbi.nlm.nih.gov/29790939/)
    > Hadfield J, Megill C, Bell SM, Huddleston J, Potter B, Callender C, Sagulenko P, Bedford T, Neher RA. Nextstrain: real-time tracking of pathogen evolution. Bioinformatics. 2018 Dec 1;34(23):4121-4123. doi: 10.1093/bioinformatics/bty407. PubMed PMID: 29790939; PubMed Central PMCID: PMC6247931.

* [pangolin](https://github.com/cov-lineages/pangolin)
    > Áine O'Toole, Emily Scher, Anthony Underwood, Ben Jackson, Verity Hill, JT McCrone, Chris Ruis, Khali Abu-Dahab, Ben Taylor, Corin Yeats, Louis du Plessis, David Aanensen, Eddie Holmes, Oliver Pybus, Andrew Rambaut. pangolin: lineage assignment in an emerging pandemic as an epidemiological tool. Publication in preparation.

* [picard-tools](http://broadinstitute.github.io/picard)

* [pycoQC](https://doi.org/10.21105/joss.01236)
    > Leger A, Leonardi T, (2019). pycoQC, interactive quality control for Oxford Nanopore Sequencing. Journal of Open Source Software, 4(34), 1236.

* [QUAST](https://www.ncbi.nlm.nih.gov/pubmed/23422339/)
    > Gurevich A, Saveliev V, Vyahhi N, Tesler G. QUAST: quality assessment tool for genome assemblies. Bioinformatics. 2013 Apr 15;29(8):1072-5. doi: 10.1093/bioinformatics/btt086. Epub 2013 Feb 19. PubMed PMID: 23422339; PubMed Central PMCID: PMC3624806.

* [R](https://www.R-project.org/)
    > R Core Team (2017). R: A language and environment for statistical computing. R Foundation for Statistical Computing, Vienna, Austria.

* [SAMtools](https://www.ncbi.nlm.nih.gov/pubmed/19505943/)
    > Li H, Handsaker B, Wysoker A, Fennell T, Ruan J, Homer N, Marth G, Abecasis G, Durbin R; 1000 Genome Project Data Processing Subgroup. The Sequence Alignment/Map format and SAMtools. Bioinformatics. 2009 Aug 15;25(16):2078-9. doi: 10.1093/bioinformatics/btp352. Epub 2009 Jun 8. PubMed PMID: 19505943; PubMed Central PMCID: PMC2723002.

* [SnpEff](https://www.ncbi.nlm.nih.gov/pubmed/22728672/)
    > Cingolani P, Platts A, Wang le L, Coon M, Nguyen T, Wang L, Land SJ, Lu X, Ruden DM. A program for annotating and predicting the effects of single nucleotide polymorphisms, SnpEff: SNPs in the genome of Drosophila melanogaster strain w1118; iso-2; iso-3. Fly (Austin). 2012 Apr-Jun;6(2):80-92. doi: 10.4161/fly.19695. PubMed PMID: 22728672; PubMed Central PMCID: PMC3679285.

* [SnpSift](https://www.ncbi.nlm.nih.gov/pubmed/22435069/)
    > Cingolani P, Patel VM, Coon M, Nguyen T, Land SJ, Ruden DM, Lu X. Using Drosophila melanogaster as a Model for Genotoxic Chemical Mutational Studies with a New Program, SnpSift. Front Genet. 2012 Mar 15;3:35. doi: 10.3389/fgene.2012.00035. eCollection 2012. PubMed PMID: 22435069; PubMed Central PMCID: PMC3304048.

* [SPAdes](https://www.ncbi.nlm.nih.gov/pubmed/24093227/)
    > Nurk S, Bankevich A, Antipov D, Gurevich AA, Korobeynikov A, Lapidus A, Prjibelski AD, Pyshkin A, Sirotkin A, Sirotkin Y, Stepanauskas R, Clingenpeel SR, Woyke T, McLean JS, Lasken R, Tesler G, Alekseyev MA, Pevzner PA. Assembling single-cell genomes and mini-metagenomes from chimeric MDA products. J Comput Biol. 2013 Oct;20(10):714-37. doi: 10.1089/cmb.2013.0084. PubMed PMID: 24093227; PubMed Central PMCID: PMC3791033.

* [Unicycler](https://www.ncbi.nlm.nih.gov/pubmed/28594827/)
    > Wick RR, Judd LM, Gorrie CL, Holt KE. Unicycler: Resolving bacterial genome assemblies from short and long sequencing reads. PLoS Comput Biol. 2017 Jun 8;13(6):e1005595. doi: 10.1371/journal.pcbi.1005595. eCollection 2017 Jun. PubMed PMID: 28594827; PubMed Central PMCID: PMC5481147.

* [Vcflib](https://www.biorxiv.org/content/early/2021/05/23/2021.05.21.445151)
    > Garrison E, Kronenberg ZN, Dawson ET, Pedersen BS, P Pjotr. Vcflib and tools for processing the VCF variant call format. bioRxiv 2021 May.doi: 10.1101/2021.05.21.445151.

## Software packaging/containerisation tools

- [Anaconda](https://anaconda.com)

  > Anaconda Software Distribution. Computer software. Vers. 2-2.4.0. Anaconda, Nov. 2016. Web.

- [Bioconda](https://pubmed.ncbi.nlm.nih.gov/29967506/)

  > Grüning B, Dale R, Sjödin A, Chapman BA, Rowe J, Tomkins-Tinch CH, Valieris R, Köster J; Bioconda Team. Bioconda: sustainable and comprehensive software distribution for the life sciences. Nat Methods. 2018 Jul;15(7):475-476. doi: 10.1038/s41592-018-0046-7. PubMed PMID: 29967506.

- [BioContainers](https://pubmed.ncbi.nlm.nih.gov/28379341/)

  > da Veiga Leprevost F, Grüning B, Aflitos SA, Röst HL, Uszkoreit J, Barsnes H, Vaudel M, Moreno P, Gatto L, Weber J, Bai M, Jimenez RC, Sachsenberg T, Pfeuffer J, Alvarez RV, Griss J, Nesvizhskii AI, Perez-Riverol Y. BioContainers: an open-source and community-driven framework for software standardization. Bioinformatics. 2017 Aug 15;33(16):2580-2582. doi: 10.1093/bioinformatics/btx192. PubMed PMID: 28379341; PubMed Central PMCID: PMC5870671.

- [Docker](https://dl.acm.org/doi/10.5555/2600239.2600241)

- [Singularity](https://pubmed.ncbi.nlm.nih.gov/28494014/)
  > Kurtzer GM, Sochat V, Bauer MW. Singularity: Scientific containers for mobility of compute. PLoS One. 2017 May 11;12(5):e0177459. doi: 10.1371/journal.pone.0177459. eCollection 2017. PubMed PMID: 28494014; PubMed Central PMCID: PMC5426675.<|MERGE_RESOLUTION|>--- conflicted
+++ resolved
@@ -10,96 +10,114 @@
 
 ## Pipeline tools
 
-<<<<<<< HEAD
-* [ABACAS](https://www.ncbi.nlm.nih.gov/pubmed/19497936/)
-    > Assefa S, Keane TM, Otto TD, Newbold C, Berriman M. ABACAS: algorithm-based automatic contiguation of assembled sequences. Bioinformatics. 2009 Aug 1;25(15):1968-9. doi: 10.1093/bioinformatics/btp347. Epub 2009 Jun 3. PubMed PMID: 19497936; PubMed Central PMCID: PMC2712343.
+- [ABACAS](https://www.ncbi.nlm.nih.gov/pubmed/19497936/)
 
-* [ASCIIGenome](https://www.ncbi.nlm.nih.gov/pubmed/28119307/)
-    > Beraldi D. ASCIIGenome: a command line genome browser for console terminals. Bioinformatics. 2017 May 15;33(10):1568-1569. doi: 10.1093/bioinformatics/btx007. PubMed PMID: 28119307; PubMed Central PMCID: PMC5423454.
+  > Assefa S, Keane TM, Otto TD, Newbold C, Berriman M. ABACAS: algorithm-based automatic contiguation of assembled sequences. Bioinformatics. 2009 Aug 1;25(15):1968-9. doi: 10.1093/bioinformatics/btp347. Epub 2009 Jun 3. PubMed PMID: 19497936; PubMed Central PMCID: PMC2712343.
 
-* [ARTIC network](https://github.com/artic-network)
+- [ASCIIGenome](https://www.ncbi.nlm.nih.gov/pubmed/28119307/)
 
-* [Bandage](https://www.ncbi.nlm.nih.gov/pubmed/26099265)
-    > Wick R.R., Schultz M.B., Zobel J. & Holt K.E. Bandage: interactive visualisation of de novo genome assemblies. Bioinformatics, 31(20), 3350-3352. doi: 10.1093/bioinformatics/btv383. PubMed PMID: 26099265; PubMed Central PCMID: PMC4595904.
+  > Beraldi D. ASCIIGenome: a command line genome browser for console terminals. Bioinformatics. 2017 May 15;33(10):1568-1569. doi: 10.1093/bioinformatics/btx007. PubMed PMID: 28119307; PubMed Central PMCID: PMC5423454.
 
-* [BCFtools](https://www.ncbi.nlm.nih.gov/pubmed/21903627/)
-    > Li H. A statistical framework for SNP calling, mutation discovery, association mapping and population genetical parameter estimation from sequencing data. Bioinformatics. 2011 Nov 1;27(21):2987-93. doi: 10.1093/bioinformatics/btr509. Epub 2011 Sep 8. PubMed PMID: 21903627; PubMed Central PMCID: PMC3198575.
+- [ARTIC network](https://github.com/artic-network)
 
-* [BEDTools](https://www.ncbi.nlm.nih.gov/pubmed/20110278/)
-    > Quinlan AR, Hall IM. BEDTools: a flexible suite of utilities for comparing genomic features. Bioinformatics. 2010 Mar 15;26(6):841-2. doi: 10.1093/bioinformatics/btq033. Epub 2010 Jan 28. PubMed PMID: 20110278; PubMed Central PMCID: PMC2832824.
+- [Bandage](https://www.ncbi.nlm.nih.gov/pubmed/26099265)
 
-* [BLAST](https://www.ncbi.nlm.nih.gov/pubmed/20003500/)
-    > Camacho C, Coulouris G, Avagyan V, Ma N, Papadopoulos J, Bealer K, Madden TL. BLAST+: architecture and applications. BMC Bioinformatics. 2009 Dec 15;10:421. doi: 10.1186/1471-2105-10-421. PubMed PMID: 20003500; PubMed Central PMCID: PMC2803857.
+  > Wick R.R., Schultz M.B., Zobel J. & Holt K.E. Bandage: interactive visualisation of de novo genome assemblies. Bioinformatics, 31(20), 3350-3352. doi: 10.1093/bioinformatics/btv383. PubMed PMID: 26099265; PubMed Central PCMID: PMC4595904.
 
-* [Bowtie 2](https://www.ncbi.nlm.nih.gov/pubmed/22388286/)
-    > Langmead B, Salzberg SL. Fast gapped-read alignment with Bowtie 2. Nat Methods. 2012 Mar 4;9(4):357-9. doi: 10.1038/nmeth.1923. PubMed PMID: 22388286; PubMed Central PMCID: PMC3322381.
+- [BCFtools](https://www.ncbi.nlm.nih.gov/pubmed/21903627/)
 
-* [Cutadapt](http://dx.doi.org/10.14806/ej.17.1.200)
-    > Marcel, M. Cutadapt removes adapter sequences from high-throughput sequencing reads. EMBnet.journal, [S.l.], v. 17, n. 1, p. pp. 10-12, may 2011. ISSN 2226-6089. doi: 10.14806/ej.17.1.200.
+  > Li H. A statistical framework for SNP calling, mutation discovery, association mapping and population genetical parameter estimation from sequencing data. Bioinformatics. 2011 Nov 1;27(21):2987-93. doi: 10.1093/bioinformatics/btr509. Epub 2011 Sep 8. PubMed PMID: 21903627; PubMed Central PMCID: PMC3198575.
 
-* [fastp](https://www.ncbi.nlm.nih.gov/pubmed/30423086/)
-    > Chen S, Zhou Y, Chen Y, Gu J. fastp: an ultra-fast all-in-one FASTQ preprocessor. Bioinformatics. 2018 Sep 1;34(17):i884-i890. doi: 10.1093/bioinformatics/bty560. PubMed PMID: 30423086; PubMed Central PMCID: PMC6129281.
+- [BEDTools](https://www.ncbi.nlm.nih.gov/pubmed/20110278/)
 
-* [FastQC](https://www.bioinformatics.babraham.ac.uk/projects/fastqc/)
+  > Quinlan AR, Hall IM. BEDTools: a flexible suite of utilities for comparing genomic features. Bioinformatics. 2010 Mar 15;26(6):841-2. doi: 10.1093/bioinformatics/btq033. Epub 2010 Jan 28. PubMed PMID: 20110278; PubMed Central PMCID: PMC2832824.
 
-* [iVar](https://www.ncbi.nlm.nih.gov/pubmed/30621750/)
-    > Grubaugh ND, Gangavarapu K, Quick J, Matteson NL, De Jesus JG, Main BJ, Tan AL, Paul LM, Brackney DE, Grewal S, Gurfield N, Van Rompay KKA, Isern S, Michael SF, Coffey LL, Loman NJ, Andersen KG. An amplicon-based sequencing framework for accurately measuring intrahost virus diversity using PrimalSeq and iVar. Genome Biol. 2019 Jan 8;20(1):8. doi: 10.1186/s13059-018-1618-7. PubMed PMID: 30621750; PubMed Central PMCID: PMC6325816.
+- [BLAST](https://www.ncbi.nlm.nih.gov/pubmed/20003500/)
 
-* [Kraken 2](https://www.ncbi.nlm.nih.gov/pubmed/31779668/)
-    > Wood DE, Lu J, Langmead B. Improved metagenomic analysis with Kraken 2. Genome Biol. 2019 Nov 28;20(1):257. doi: 10.1186/s13059-019-1891-0. PubMed PMID: 31779668; PubMed Central PMCID: PMC6883579.
+  > Camacho C, Coulouris G, Avagyan V, Ma N, Papadopoulos J, Bealer K, Madden TL. BLAST+: architecture and applications. BMC Bioinformatics. 2009 Dec 15;10:421. doi: 10.1186/1471-2105-10-421. PubMed PMID: 20003500; PubMed Central PMCID: PMC2803857.
 
-* [minia](https://www.ncbi.nlm.nih.gov/pubmed/24040893/)
-    > Chikhi R, Rizk G. Space-efficient and exact de Bruijn graph representation based on a Bloom filter. Algorithms Mol Biol. 2013 Sep 16;8(1):22. doi: 10.1186/1748-7188-8-22. PubMed PMID: 24040893; PubMed Central PMCID: PMC3848682.
+- [Bowtie 2](https://www.ncbi.nlm.nih.gov/pubmed/22388286/)
 
-* [mosdepth](https://www.ncbi.nlm.nih.gov/pubmed/29096012)
-    > Pedersen BS, Quinlan AR. Mosdepth: Quick Coverage Calculation for Genomes and Exomes. Bioinformatics. 2018 Mar 1;34(5):867-868. doi: 10.1093/bioinformatics/btx699. PMID: 29096012 PMCID: PMC6030888.
+  > Langmead B, Salzberg SL. Fast gapped-read alignment with Bowtie 2. Nat Methods. 2012 Mar 4;9(4):357-9. doi: 10.1038/nmeth.1923. PubMed PMID: 22388286; PubMed Central PMCID: PMC3322381.
 
-* [MultiQC](https://www.ncbi.nlm.nih.gov/pubmed/27312411/)
-    > Ewels P, Magnusson M, Lundin S, Käller M. MultiQC: summarize analysis results for multiple tools and samples in a single report. Bioinformatics. 2016 Oct 1;32(19):3047-8. doi: 10.1093/bioinformatics/btw354. Epub 2016 Jun 16. PubMed PMID: 27312411; PubMed Central PMCID: PMC5039924.
-=======
+- [Cutadapt](http://dx.doi.org/10.14806/ej.17.1.200)
+
+  > Marcel, M. Cutadapt removes adapter sequences from high-throughput sequencing reads. EMBnet.journal, [S.l.], v. 17, n. 1, p. pp. 10-12, may 2011. ISSN 2226-6089. doi: 10.14806/ej.17.1.200.
+
+- [fastp](https://www.ncbi.nlm.nih.gov/pubmed/30423086/)
+
+  > Chen S, Zhou Y, Chen Y, Gu J. fastp: an ultra-fast all-in-one FASTQ preprocessor. Bioinformatics. 2018 Sep 1;34(17):i884-i890. doi: 10.1093/bioinformatics/bty560. PubMed PMID: 30423086; PubMed Central PMCID: PMC6129281.
+
 - [FastQC](https://www.bioinformatics.babraham.ac.uk/projects/fastqc/)
 
-- [MultiQC](https://pubmed.ncbi.nlm.nih.gov/27312411/)
+- [iVar](https://www.ncbi.nlm.nih.gov/pubmed/30621750/)
+
+  > Grubaugh ND, Gangavarapu K, Quick J, Matteson NL, De Jesus JG, Main BJ, Tan AL, Paul LM, Brackney DE, Grewal S, Gurfield N, Van Rompay KKA, Isern S, Michael SF, Coffey LL, Loman NJ, Andersen KG. An amplicon-based sequencing framework for accurately measuring intrahost virus diversity using PrimalSeq and iVar. Genome Biol. 2019 Jan 8;20(1):8. doi: 10.1186/s13059-018-1618-7. PubMed PMID: 30621750; PubMed Central PMCID: PMC6325816.
+
+- [Kraken 2](https://www.ncbi.nlm.nih.gov/pubmed/31779668/)
+
+  > Wood DE, Lu J, Langmead B. Improved metagenomic analysis with Kraken 2. Genome Biol. 2019 Nov 28;20(1):257. doi: 10.1186/s13059-019-1891-0. PubMed PMID: 31779668; PubMed Central PMCID: PMC6883579.
+
+- [minia](https://www.ncbi.nlm.nih.gov/pubmed/24040893/)
+
+  > Chikhi R, Rizk G. Space-efficient and exact de Bruijn graph representation based on a Bloom filter. Algorithms Mol Biol. 2013 Sep 16;8(1):22. doi: 10.1186/1748-7188-8-22. PubMed PMID: 24040893; PubMed Central PMCID: PMC3848682.
+
+- [mosdepth](https://www.ncbi.nlm.nih.gov/pubmed/29096012)
+
+  > Pedersen BS, Quinlan AR. Mosdepth: Quick Coverage Calculation for Genomes and Exomes. Bioinformatics. 2018 Mar 1;34(5):867-868. doi: 10.1093/bioinformatics/btx699. PMID: 29096012 PMCID: PMC6030888.
+
+- [MultiQC](https://www.ncbi.nlm.nih.gov/pubmed/27312411/)
+
   > Ewels P, Magnusson M, Lundin S, Käller M. MultiQC: summarize analysis results for multiple tools and samples in a single report. Bioinformatics. 2016 Oct 1;32(19):3047-8. doi: 10.1093/bioinformatics/btw354. Epub 2016 Jun 16. PubMed PMID: 27312411; PubMed Central PMCID: PMC5039924.
->>>>>>> 54a32252
 
-* [NanoPlot](https://pubmed.ncbi.nlm.nih.gov/29547981/)
-    > De Coster W, D'Hert S, Schultz DT, Cruts M, Van Broeckhoven C. NanoPack: visualizing and processing long-read sequencing data. Bioinformatics. 2018 Aug 1;34(15):2666-2669. doi: 10.1093/bioinformatics/bty149. PubMed PMID: 29547981; PubMed Central PMCID: PMC6061794.
+- [NanoPlot](https://pubmed.ncbi.nlm.nih.gov/29547981/)
 
-* [Nextstrain](https://pubmed.ncbi.nlm.nih.gov/29790939/)
-    > Hadfield J, Megill C, Bell SM, Huddleston J, Potter B, Callender C, Sagulenko P, Bedford T, Neher RA. Nextstrain: real-time tracking of pathogen evolution. Bioinformatics. 2018 Dec 1;34(23):4121-4123. doi: 10.1093/bioinformatics/bty407. PubMed PMID: 29790939; PubMed Central PMCID: PMC6247931.
+  > De Coster W, D'Hert S, Schultz DT, Cruts M, Van Broeckhoven C. NanoPack: visualizing and processing long-read sequencing data. Bioinformatics. 2018 Aug 1;34(15):2666-2669. doi: 10.1093/bioinformatics/bty149. PubMed PMID: 29547981; PubMed Central PMCID: PMC6061794.
 
-* [pangolin](https://github.com/cov-lineages/pangolin)
-    > Áine O'Toole, Emily Scher, Anthony Underwood, Ben Jackson, Verity Hill, JT McCrone, Chris Ruis, Khali Abu-Dahab, Ben Taylor, Corin Yeats, Louis du Plessis, David Aanensen, Eddie Holmes, Oliver Pybus, Andrew Rambaut. pangolin: lineage assignment in an emerging pandemic as an epidemiological tool. Publication in preparation.
+- [Nextstrain](https://pubmed.ncbi.nlm.nih.gov/29790939/)
 
-* [picard-tools](http://broadinstitute.github.io/picard)
+  > Hadfield J, Megill C, Bell SM, Huddleston J, Potter B, Callender C, Sagulenko P, Bedford T, Neher RA. Nextstrain: real-time tracking of pathogen evolution. Bioinformatics. 2018 Dec 1;34(23):4121-4123. doi: 10.1093/bioinformatics/bty407. PubMed PMID: 29790939; PubMed Central PMCID: PMC6247931.
 
-* [pycoQC](https://doi.org/10.21105/joss.01236)
-    > Leger A, Leonardi T, (2019). pycoQC, interactive quality control for Oxford Nanopore Sequencing. Journal of Open Source Software, 4(34), 1236.
+- [pangolin](https://github.com/cov-lineages/pangolin)
 
-* [QUAST](https://www.ncbi.nlm.nih.gov/pubmed/23422339/)
-    > Gurevich A, Saveliev V, Vyahhi N, Tesler G. QUAST: quality assessment tool for genome assemblies. Bioinformatics. 2013 Apr 15;29(8):1072-5. doi: 10.1093/bioinformatics/btt086. Epub 2013 Feb 19. PubMed PMID: 23422339; PubMed Central PMCID: PMC3624806.
+  > Áine O'Toole, Emily Scher, Anthony Underwood, Ben Jackson, Verity Hill, JT McCrone, Chris Ruis, Khali Abu-Dahab, Ben Taylor, Corin Yeats, Louis du Plessis, David Aanensen, Eddie Holmes, Oliver Pybus, Andrew Rambaut. pangolin: lineage assignment in an emerging pandemic as an epidemiological tool. Publication in preparation.
 
-* [R](https://www.R-project.org/)
-    > R Core Team (2017). R: A language and environment for statistical computing. R Foundation for Statistical Computing, Vienna, Austria.
+- [picard-tools](http://broadinstitute.github.io/picard)
 
-* [SAMtools](https://www.ncbi.nlm.nih.gov/pubmed/19505943/)
-    > Li H, Handsaker B, Wysoker A, Fennell T, Ruan J, Homer N, Marth G, Abecasis G, Durbin R; 1000 Genome Project Data Processing Subgroup. The Sequence Alignment/Map format and SAMtools. Bioinformatics. 2009 Aug 15;25(16):2078-9. doi: 10.1093/bioinformatics/btp352. Epub 2009 Jun 8. PubMed PMID: 19505943; PubMed Central PMCID: PMC2723002.
+- [pycoQC](https://doi.org/10.21105/joss.01236)
 
-* [SnpEff](https://www.ncbi.nlm.nih.gov/pubmed/22728672/)
-    > Cingolani P, Platts A, Wang le L, Coon M, Nguyen T, Wang L, Land SJ, Lu X, Ruden DM. A program for annotating and predicting the effects of single nucleotide polymorphisms, SnpEff: SNPs in the genome of Drosophila melanogaster strain w1118; iso-2; iso-3. Fly (Austin). 2012 Apr-Jun;6(2):80-92. doi: 10.4161/fly.19695. PubMed PMID: 22728672; PubMed Central PMCID: PMC3679285.
+  > Leger A, Leonardi T, (2019). pycoQC, interactive quality control for Oxford Nanopore Sequencing. Journal of Open Source Software, 4(34), 1236.
 
-* [SnpSift](https://www.ncbi.nlm.nih.gov/pubmed/22435069/)
-    > Cingolani P, Patel VM, Coon M, Nguyen T, Land SJ, Ruden DM, Lu X. Using Drosophila melanogaster as a Model for Genotoxic Chemical Mutational Studies with a New Program, SnpSift. Front Genet. 2012 Mar 15;3:35. doi: 10.3389/fgene.2012.00035. eCollection 2012. PubMed PMID: 22435069; PubMed Central PMCID: PMC3304048.
+- [QUAST](https://www.ncbi.nlm.nih.gov/pubmed/23422339/)
 
-* [SPAdes](https://www.ncbi.nlm.nih.gov/pubmed/24093227/)
-    > Nurk S, Bankevich A, Antipov D, Gurevich AA, Korobeynikov A, Lapidus A, Prjibelski AD, Pyshkin A, Sirotkin A, Sirotkin Y, Stepanauskas R, Clingenpeel SR, Woyke T, McLean JS, Lasken R, Tesler G, Alekseyev MA, Pevzner PA. Assembling single-cell genomes and mini-metagenomes from chimeric MDA products. J Comput Biol. 2013 Oct;20(10):714-37. doi: 10.1089/cmb.2013.0084. PubMed PMID: 24093227; PubMed Central PMCID: PMC3791033.
+  > Gurevich A, Saveliev V, Vyahhi N, Tesler G. QUAST: quality assessment tool for genome assemblies. Bioinformatics. 2013 Apr 15;29(8):1072-5. doi: 10.1093/bioinformatics/btt086. Epub 2013 Feb 19. PubMed PMID: 23422339; PubMed Central PMCID: PMC3624806.
 
-* [Unicycler](https://www.ncbi.nlm.nih.gov/pubmed/28594827/)
-    > Wick RR, Judd LM, Gorrie CL, Holt KE. Unicycler: Resolving bacterial genome assemblies from short and long sequencing reads. PLoS Comput Biol. 2017 Jun 8;13(6):e1005595. doi: 10.1371/journal.pcbi.1005595. eCollection 2017 Jun. PubMed PMID: 28594827; PubMed Central PMCID: PMC5481147.
+- [R](https://www.R-project.org/)
 
-* [Vcflib](https://www.biorxiv.org/content/early/2021/05/23/2021.05.21.445151)
-    > Garrison E, Kronenberg ZN, Dawson ET, Pedersen BS, P Pjotr. Vcflib and tools for processing the VCF variant call format. bioRxiv 2021 May.doi: 10.1101/2021.05.21.445151.
+  > R Core Team (2017). R: A language and environment for statistical computing. R Foundation for Statistical Computing, Vienna, Austria.
+
+- [SAMtools](https://www.ncbi.nlm.nih.gov/pubmed/19505943/)
+
+  > Li H, Handsaker B, Wysoker A, Fennell T, Ruan J, Homer N, Marth G, Abecasis G, Durbin R; 1000 Genome Project Data Processing Subgroup. The Sequence Alignment/Map format and SAMtools. Bioinformatics. 2009 Aug 15;25(16):2078-9. doi: 10.1093/bioinformatics/btp352. Epub 2009 Jun 8. PubMed PMID: 19505943; PubMed Central PMCID: PMC2723002.
+
+- [SnpEff](https://www.ncbi.nlm.nih.gov/pubmed/22728672/)
+
+  > Cingolani P, Platts A, Wang le L, Coon M, Nguyen T, Wang L, Land SJ, Lu X, Ruden DM. A program for annotating and predicting the effects of single nucleotide polymorphisms, SnpEff: SNPs in the genome of Drosophila melanogaster strain w1118; iso-2; iso-3. Fly (Austin). 2012 Apr-Jun;6(2):80-92. doi: 10.4161/fly.19695. PubMed PMID: 22728672; PubMed Central PMCID: PMC3679285.
+
+- [SnpSift](https://www.ncbi.nlm.nih.gov/pubmed/22435069/)
+
+  > Cingolani P, Patel VM, Coon M, Nguyen T, Land SJ, Ruden DM, Lu X. Using Drosophila melanogaster as a Model for Genotoxic Chemical Mutational Studies with a New Program, SnpSift. Front Genet. 2012 Mar 15;3:35. doi: 10.3389/fgene.2012.00035. eCollection 2012. PubMed PMID: 22435069; PubMed Central PMCID: PMC3304048.
+
+- [SPAdes](https://www.ncbi.nlm.nih.gov/pubmed/24093227/)
+
+  > Nurk S, Bankevich A, Antipov D, Gurevich AA, Korobeynikov A, Lapidus A, Prjibelski AD, Pyshkin A, Sirotkin A, Sirotkin Y, Stepanauskas R, Clingenpeel SR, Woyke T, McLean JS, Lasken R, Tesler G, Alekseyev MA, Pevzner PA. Assembling single-cell genomes and mini-metagenomes from chimeric MDA products. J Comput Biol. 2013 Oct;20(10):714-37. doi: 10.1089/cmb.2013.0084. PubMed PMID: 24093227; PubMed Central PMCID: PMC3791033.
+
+- [Unicycler](https://www.ncbi.nlm.nih.gov/pubmed/28594827/)
+
+  > Wick RR, Judd LM, Gorrie CL, Holt KE. Unicycler: Resolving bacterial genome assemblies from short and long sequencing reads. PLoS Comput Biol. 2017 Jun 8;13(6):e1005595. doi: 10.1371/journal.pcbi.1005595. eCollection 2017 Jun. PubMed PMID: 28594827; PubMed Central PMCID: PMC5481147.
+
+- [Vcflib](https://www.biorxiv.org/content/early/2021/05/23/2021.05.21.445151)
+  > Garrison E, Kronenberg ZN, Dawson ET, Pedersen BS, P Pjotr. Vcflib and tools for processing the VCF variant call format. bioRxiv 2021 May.doi: 10.1101/2021.05.21.445151.
 
 ## Software packaging/containerisation tools
 
