--- conflicted
+++ resolved
@@ -27,13 +27,6 @@
   - bioconda::samtools=1.9
   - bioconda::picard=2.22.2
   - bioconda::bedtools=2.29.2
-<<<<<<< HEAD
-  - bioconda::preseq=2.0.3
-  - bioconda::multiqc=1.8
-  - bioconda::fastq_utils=0.23.0
-  - bioconda::parallel-fastq-dump=0.6.6
-  - bioconda::sra-tools=2.10.3
-=======
   - bioconda::multiqc=1.8
 
   ## mapping
@@ -50,4 +43,8 @@
   - bioconda::blast=2.9.0
   - hcc::abacas=1.3.1
   - pedroscampoy::plasmidid=1.5.0
->>>>>>> fbbcf1c7
+
+  ## download
+  - bioconda::fastq_utils=0.23.0
+  - bioconda::parallel-fastq-dump=0.6.6
+  - bioconda::sra-tools=2.10.3