# You can use this file to create a conda environment for this pipeline:
#   conda env create -f environment.yml
name: nf-core-viralrecon-1.0dev
channels:
  - conda-forge
  - bioconda
  - defaults
  - hcc
  - pedroscampoy
dependencies:
 ## conda-forge packages
  - conda-forge::python=3.6.10
  - conda-forge::markdown=3.1.1
  - conda-forge::pymdown-extensions=6.0
  - conda-forge::pygments=2.6.1
  - conda-forge::pigz=2.3.4
  - conda-forge::r-base=3.6.2
  - conda-forge::wkhtmltopdf=0.12.4

  ## bioconda packages
  ## common
  - bioconda::fastqc=0.11.9
  - bioconda::parallel-fastq-dump=0.6.6
  - bioconda::sra-tools=2.10.3
  - bioconda::fastq_utils=0.23.0
  - bioconda::trimmomatic=0.39
  - bioconda::fastp=0.20.0
  - bioconda::bowtie2=2.3.5.1
  - bioconda::kraken2=2.0.8_beta
  - bioconda::samtools=1.9
  - bioconda::picard=2.22.2
  - bioconda::bedtools=2.29.2
  - bioconda::multiqc=1.8

  ## mapping
  - bioconda::ivar=1.2
  - bioconda::bcftools=1.9
  - bioconda::varscan=2.4.4
  - bioconda::snpeff=4.3.1t
  - bioconda::snpsift=4.3.1t

  ## assembly
  - bioconda::spades=3.14.0
  - bioconda::unicycler=0.4.7
  - bioconda::quast=5.0.2
  - bioconda::blast=2.9.0
  - bioconda::pilon=1.23
  - hcc::abacas=1.3.1
<<<<<<< HEAD
  - pedroscampoy::plasmidid=1.5.0

  ## download
  - bioconda::fastq_utils=0.23.0
  - bioconda::parallel-fastq-dump=0.6.6
  - bioconda::sra-tools=2.10.3
=======
  - bioconda::plasmidid=1.5.2
>>>>>>> 059f287e
<|MERGE_RESOLUTION|>--- conflicted
+++ resolved
@@ -46,13 +46,4 @@
   - bioconda::blast=2.9.0
   - bioconda::pilon=1.23
   - hcc::abacas=1.3.1
-<<<<<<< HEAD
-  - pedroscampoy::plasmidid=1.5.0
-
-  ## download
-  - bioconda::fastq_utils=0.23.0
-  - bioconda::parallel-fastq-dump=0.6.6
-  - bioconda::sra-tools=2.10.3
-=======
-  - bioconda::plasmidid=1.5.2
->>>>>>> 059f287e
+  - bioconda::plasmidid=1.5.2